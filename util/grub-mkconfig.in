--- conflicted
+++ resolved
@@ -64,21 +64,11 @@
 }
 
 # Check the arguments.
-<<<<<<< HEAD
 while test $# -gt 0
 do
     option=$1
     shift
 
-=======
-next_grub_cfg=false
-for option in "$@"; do
-    if $next_grub_cfg; then
-	grub_cfg=$option
-	next_grub_cfg=false
-	continue
-    fi
->>>>>>> 283af07a
     case "$option" in
     -h | --help)
 	usage
@@ -86,14 +76,8 @@
     -v | --version)
 	echo "$self (${PACKAGE_NAME}) ${PACKAGE_VERSION}"
 	exit 0 ;;
-<<<<<<< HEAD
     -o | --output)
 	grub_cfg=`argument $option "$@"`; shift;;
-=======
-    -o)
-	next_grub_cfg=:
-	;;
->>>>>>> 283af07a
     --output=*)
 	grub_cfg=`echo "$option" | sed 's/--output=//'`
 	;;
