--- conflicted
+++ resolved
@@ -63,13 +63,9 @@
 
   # ... or if we can't figure out the abstraction module, for example if
   # memberlist fails on an LVM volume group.
-<<<<<<< HEAD
-  if "${grub_probe}" -t abstraction "$path" > /dev/null 2>&1 ; then : ; else
-=======
   if abstractions="`"${grub_probe}" -t abstraction "$path"`" 2>&1 ; then 
       :
   else
->>>>>>> 8c767fd1
     return 1
   fi
 
