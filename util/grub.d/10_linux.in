--- conflicted
+++ resolved
@@ -58,12 +58,8 @@
   else
     title="$(gettext "%s, with Linux %s")"
   fi
-<<<<<<< HEAD
-  printf "menuentry \"${title}\" {" ${os} ${version}
+  printf "menuentry \"${title}\" {\n" "${os}" "${version}"
   save_default_entry | sed -e "s/^/\t/"
-=======
-  printf "menuentry \"${title}\" {\n" "${os}" "${version}"
->>>>>>> e3069ec1
   if [ -z "${prepare_boot_cache}" ]; then
     prepare_boot_cache="$(prepare_grub_to_access_device ${GRUB_DEVICE_BOOT} | sed -e "s/^/\t/")"
   fi
