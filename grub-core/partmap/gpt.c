--- conflicted
+++ resolved
@@ -128,12 +128,8 @@
 
 #ifdef GRUB_UTIL
 static grub_err_t
-<<<<<<< HEAD
 gpt_partition_map_embed (struct grub_disk *disk_, unsigned int *nsectors,
-=======
-gpt_partition_map_embed (struct grub_disk *disk, unsigned int *nsectors,
 			 unsigned int max_nsectors,
->>>>>>> af0ce670
 			 grub_embed_type_t embed_type,
 			 grub_disk_addr_t **sectors)
 {
