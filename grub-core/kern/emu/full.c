--- conflicted
+++ resolved
@@ -50,7 +50,6 @@
   grub_no_autoload = 1;
 }
 
-<<<<<<< HEAD
 #ifdef __ia64__
 void grub_arch_dl_get_tramp_got_size (const void *ehdr __attribute__ ((unused)),
 				      grub_size_t *tramp, grub_size_t *got)
@@ -58,9 +57,8 @@
   *tramp = 0;
   *got = 0;
 }
+#endif
 
-#endif
-=======
 #ifdef GRUB_LINKER_HAVE_INIT
 void
 grub_arch_dl_init_linker (void)
@@ -79,5 +77,4 @@
   grub_mdraid09_init ();
   grub_mdraid1x_init ();
   grub_lvm_init ();
-}
->>>>>>> 540e0bd9
+}