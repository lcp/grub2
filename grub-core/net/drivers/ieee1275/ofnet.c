/*
 *  GRUB  --  GRand Unified Bootloader
 *  Copyright (C) 2010,2011  Free Software Foundation, Inc.
 *
 *  GRUB is free software: you can redistribute it and/or modify
 *  it under the terms of the GNU General Public License as published by
 *  the Free Software Foundation, either version 3 of the License, or
 *  (at your option) any later version.
 *
 *  GRUB is distributed in the hope that it will be useful,
 *  but WITHOUT ANY WARRANTY; without even the implied warranty of
 *  MERCHANTABILITY or FITNESS FOR A PARTICULAR PURPOSE.  See the
 *  GNU General Public License for more details.
 *
 *  You should have received a copy of the GNU General Public License
 *  along with GRUB.  If not, see <http://www.gnu.org/licenses/>.
 */

#include <grub/net/netbuff.h>
#include <grub/ieee1275/ofnet.h>
#include <grub/ieee1275/ieee1275.h>
#include <grub/dl.h>
#include <grub/net.h>
#include <grub/time.h>

GRUB_MOD_LICENSE ("GPLv3+");

static grub_err_t
card_open (struct grub_net_card *dev)
{
  int status;
  struct grub_ofnetcard_data *data = dev->data;
  char path[grub_strlen (data->path) +
	    grub_strlen (":speed=auto,duplex=auto,1.1.1.1,dummy,1.1.1.1,1.1.1.1,5,5,1.1.1.1,512") + 1];

  /* The full string will prevent a bootp packet to be sent. Just put some valid ip in there.  */
  grub_snprintf (path, sizeof (path), "%s%s", data->path,
		 ":speed=auto,duplex=auto,1.1.1.1,dummy,1.1.1.1,1.1.1.1,5,5,1.1.1.1,512");
  status = grub_ieee1275_open (path, &(data->handle));

  if (status)
    return grub_error (GRUB_ERR_IO, "Couldn't open network card.");

  return GRUB_ERR_NONE;
}

static grub_err_t
card_close (struct grub_net_card *dev)
{
  struct grub_ofnetcard_data *data = dev->data;

  if (data->handle)
    grub_ieee1275_close (data->handle);
  return GRUB_ERR_NONE;
}

static grub_err_t
<<<<<<< HEAD
send_card_buffer (const struct grub_net_card *dev,
		  struct grub_net_buff *pack)
=======
send_card_buffer (const struct grub_net_card *dev, struct grub_net_buff *pack)
>>>>>>> 8d5d8444
{
  grub_ssize_t actual;
  int status;
  struct grub_ofnetcard_data *data = dev->data;

  status = grub_ieee1275_write (data->handle, pack->data,
				pack->tail - pack->data, &actual);

  if (status)
    return grub_error (GRUB_ERR_IO, "Couldn't send network packet.");
  return GRUB_ERR_NONE;
}

static grub_ssize_t
<<<<<<< HEAD
get_card_packet (const struct grub_net_card *dev,
		 struct grub_net_buff *nb)
=======
get_card_packet (const struct grub_net_card *dev, struct grub_net_buff *nb)
>>>>>>> 8d5d8444
{
  grub_ssize_t actual;
  int rc;
  struct grub_ofnetcard_data *data = dev->data;
  grub_uint64_t start_time;

  grub_netbuff_clear (nb);
  start_time = grub_get_time_ms ();
  do
    rc = grub_ieee1275_read (data->handle, nb->data, data->mtu, &actual);
  while ((actual <= 0 || rc < 0) && (grub_get_time_ms () - start_time < 200));
  if (actual)
    {
      grub_netbuff_put (nb, actual);
      return actual;
    }
  return -1;
}

static struct grub_net_card_driver ofdriver =
  {
    .name = "ofnet",
    .init = card_open,
    .fini = card_close,
    .send = send_card_buffer,
    .recv = get_card_packet
  };

static const struct
{
  char *name;
  int offset;
}

bootp_response_properties[] =
  {
    { .name = "bootp-response", .offset = 0},
    { .name = "dhcp-response", .offset = 0},
    { .name = "bootpreply-packet", .offset = 0x2a},
  };

static grub_bootp_t
grub_getbootp_real (void)
{
  grub_bootp_t packet = grub_malloc (sizeof *packet);
  char *bootp_response;
  grub_ssize_t size;
  unsigned int i;

  for (i = 0; i < ARRAY_SIZE (bootp_response_properties); i++)
    if (grub_ieee1275_get_property_length (grub_ieee1275_chosen,
					   bootp_response_properties[i].name,
					   &size) >= 0)
      break;

  if (size < 0)
    return NULL;

  bootp_response = grub_malloc (size);
  if (grub_ieee1275_get_property (grub_ieee1275_chosen,
				  bootp_response_properties[i].name,
				  bootp_response, size, 0) < 0)
    return NULL;

  grub_memcpy (packet, bootp_response + bootp_response_properties[i].offset, sizeof (*packet));
  grub_free (bootp_response);
  return packet;
}

static void
grub_ofnet_findcards (void)
{
  int i = 0;

  auto int search_net_devices (struct grub_ieee1275_devalias *alias);

  int search_net_devices (struct grub_ieee1275_devalias *alias)
  {
    if (!grub_strcmp (alias->type, "network"))
      {
	struct grub_ofnetcard_data *ofdata;
	struct grub_net_card *card;
	grub_ieee1275_phandle_t devhandle;
	grub_net_link_level_address_t lla;

	ofdata = grub_malloc (sizeof (struct grub_ofnetcard_data));
	if (!ofdata)
	  {
	    grub_print_error ();
	    return 1;
	  }
	card = grub_malloc (sizeof (struct grub_net_card));
	if (!card)
	  {
	    grub_free (ofdata);
	    grub_print_error ();
	    return 1;
	  }

	ofdata->path = grub_strdup (alias->path);

	grub_ieee1275_finddevice (ofdata->path, &devhandle);

	if (grub_ieee1275_get_integer_property
	    (devhandle, "max-frame-size", &(ofdata->mtu),
	     sizeof (ofdata->mtu), 0))
	  return grub_error (GRUB_ERR_IO, "Couldn't retrieve mtu size.");

	if (grub_ieee1275_get_property
	    (devhandle, "mac-address", &(lla.mac), 6, 0))
	  return grub_error (GRUB_ERR_IO, "Couldn't retrieve mac address.");

	lla.type = GRUB_NET_LINK_LEVEL_PROTOCOL_ETHERNET;
	card->default_address = lla;

	card->driver = NULL;
	card->data = ofdata;
	card->flags = 0;
	card->name = grub_xasprintf ("eth%d", i++);
	grub_net_card_register (card);
	return 0;
      }
    return 0;
  }

  /* Look at all nodes for devices of the type network.  */
  grub_ieee1275_devices_iterate (search_net_devices);
}

static void
grub_ofnet_probecards (void)
{
  struct grub_net_card *card;
  struct grub_net_card_driver *driver;
  struct grub_net_network_level_interface *inter;
  grub_bootp_t bootp_pckt;
  grub_net_network_level_address_t addr;
  grub_net_network_level_netaddress_t net;
  bootp_pckt = grub_getbootp ();

  /* Assign correspondent driver for each device.  */
  FOR_NET_CARDS (card)
  {
    FOR_NET_CARD_DRIVERS (driver)
    {
      if (driver->init (card) == GRUB_ERR_NONE)
	{
	  card->driver = driver;
	  if (bootp_pckt
	      && grub_memcmp (bootp_pckt->chaddr, card->default_address.mac, 6) == 0)
	    {
	      addr.type = GRUB_NET_NETWORK_LEVEL_PROTOCOL_IPV4;
	      addr.ipv4 = bootp_pckt->yiaddr;
	      grub_net_add_addr ("bootp_cli_addr", card, addr,
				 card->default_address, 0);
	      FOR_NET_NETWORK_LEVEL_INTERFACES (inter)
		if (grub_strcmp (inter->name, "bootp_cli_addr") == 0)
		  break;
	      net.type = addr.type;
	      net.ipv4.base = addr.ipv4;
	      net.ipv4.masksize = 24;
	      grub_net_add_route ("bootp-router", net, inter);
	    }
	  break;
	}
    }
  }
  grub_free (bootp_pckt);

}

GRUB_MOD_INIT(ofnet)
{
  struct grub_net_card *card;
  grub_getbootp = grub_getbootp_real;
  grub_net_card_driver_register (&ofdriver);
  grub_ofnet_findcards ();
  grub_ofnet_probecards ();
  FOR_NET_CARDS (card) 
    if (card->driver == NULL)
      grub_net_card_unregister (card);
}

GRUB_MOD_FINI(ofnet)
{
  struct grub_net_card *card;
  FOR_NET_CARDS (card) 
    if (card->driver && !grub_strcmp (card->driver->name, "ofnet"))
      {
	card->driver->fini (card);
	card->driver = NULL;
      }
  grub_net_card_driver_unregister (&ofdriver);
  grub_getbootp = NULL;
}<|MERGE_RESOLUTION|>--- conflicted
+++ resolved
@@ -55,12 +55,7 @@
 }
 
 static grub_err_t
-<<<<<<< HEAD
-send_card_buffer (const struct grub_net_card *dev,
-		  struct grub_net_buff *pack)
-=======
 send_card_buffer (const struct grub_net_card *dev, struct grub_net_buff *pack)
->>>>>>> 8d5d8444
 {
   grub_ssize_t actual;
   int status;
@@ -75,12 +70,7 @@
 }
 
 static grub_ssize_t
-<<<<<<< HEAD
-get_card_packet (const struct grub_net_card *dev,
-		 struct grub_net_buff *nb)
-=======
 get_card_packet (const struct grub_net_card *dev, struct grub_net_buff *nb)
->>>>>>> 8d5d8444
 {
   grub_ssize_t actual;
   int rc;
