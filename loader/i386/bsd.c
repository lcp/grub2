--- conflicted
+++ resolved
@@ -807,22 +807,14 @@
   pa = pa->ba_next;
   pa->ba_type = OPENBSD_BOOTARG_END;
   pa++;
+
   buf = (grub_uint8_t *) pa;
   argbuf_target_end = buf - buf0 + buf_target;
 
-<<<<<<< HEAD
 #ifdef GRUB_MACHINE_EFI
   if (! grub_efi_finish_boot_services ())
     grub_fatal ("cannot exit boot services");
 #endif
-=======
-  grub_video_set_mode ("text", 0, 0);
-
-  grub_unix_real_boot (entry, bootflags, openbsd_root, OPENBSD_BOOTARG_APIVER,
-		       0, (grub_uint32_t) (grub_mmap_get_upper () >> 10),
-		       (grub_uint32_t) (grub_mmap_get_lower () >> 10),
-		       (char *) pa - buf, buf);
->>>>>>> b0b13907
 
   state.eip = entry;
   state.esp = ((grub_uint8_t *) stack - buf0) + buf_target;
@@ -976,13 +968,9 @@
       grub_errno = GRUB_ERR_NONE;
     }
 
-<<<<<<< HEAD
   err = grub_netbsd_add_modules ();
   if (err)
     return err;
-=======
-  grub_video_set_mode ("text", 0, 0);
->>>>>>> b0b13907
 
   {
     struct bsd_tag *tag;
