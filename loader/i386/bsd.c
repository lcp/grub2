/*
 *  GRUB  --  GRand Unified Bootloader
 *  Copyright (C) 2008,2009,2010  Free Software Foundation, Inc.
 *
 *  GRUB is free software: you can redistribute it and/or modify
 *  it under the terms of the GNU General Public License as published by
 *  the Free Software Foundation, either version 3 of the License, or
 *  (at your option) any later version.
 *
 *  GRUB is distributed in the hope that it will be useful,
 *  but WITHOUT ANY WARRANTY; without even the implied warranty of
 *  MERCHANTABILITY or FITNESS FOR A PARTICULAR PURPOSE.  See the
 *  GNU General Public License for more details.
 *
 *  You should have received a copy of the GNU General Public License
 *  along with GRUB.  If not, see <http://www.gnu.org/licenses/>.
 */

#include <grub/loader.h>
#include <grub/i386/bsd.h>
#include <grub/i386/cpuid.h>
#include <grub/machine/memory.h>
#include <grub/memory.h>
#include <grub/file.h>
#include <grub/err.h>
#include <grub/dl.h>
#include <grub/mm.h>
#include <grub/elfload.h>
#include <grub/env.h>
#include <grub/misc.h>
#include <grub/gzio.h>
#include <grub/aout.h>
#include <grub/command.h>
#include <grub/extcmd.h>
#include <grub/i18n.h>
#include <grub/serial.h>

#include <grub/video.h>
#ifdef GRUB_MACHINE_PCBIOS
#include <grub/machine/biosnum.h>
#endif
#ifdef GRUB_MACHINE_EFI
#include <grub/efi/efi.h>
#define NETBSD_DEFAULT_VIDEO_MODE "800x600"
#else
#define NETBSD_DEFAULT_VIDEO_MODE "text"
#include <grub/i386/pc/vbe.h>
#endif
#include <grub/video.h>

#include <grub/disk.h>
#include <grub/device.h>
#include <grub/partition.h>
#include <grub/relocator.h>
#include <grub/i386/relocator.h>

#define ALIGN_DWORD(a)	ALIGN_UP (a, 4)
#define ALIGN_QWORD(a)	ALIGN_UP (a, 8)
#define ALIGN_VAR(a)	((is_64bit) ? (ALIGN_QWORD(a)) : (ALIGN_DWORD(a)))
#define ALIGN_PAGE(a)	ALIGN_UP (a, 4096)

static int kernel_type = KERNEL_TYPE_NONE;
static grub_dl_t my_mod;
static grub_addr_t entry, entry_hi, kern_start, kern_end;
static void *kern_chunk_src;
static grub_uint32_t bootflags;
static int is_elf_kernel, is_64bit;
static grub_uint32_t openbsd_root;
struct grub_relocator *relocator = NULL;

struct bsd_tag
{
  struct bsd_tag *next;
  grub_size_t len;
  grub_uint32_t type;
  union {
    grub_uint8_t a;
    grub_uint16_t b;
    grub_uint32_t c;
  } data[0];
};

struct bsd_tag *tags, *tags_last;

struct netbsd_module
{
  struct netbsd_module *next;
  struct grub_netbsd_btinfo_module mod;
};

struct netbsd_module *netbsd_mods, *netbsd_mods_last;

static const struct grub_arg_option freebsd_opts[] =
  {
    {"dual", 'D', 0, N_("Display output on all consoles."), 0, 0},
    {"serial", 'h', 0, N_("Use serial console."), 0, 0},
    {"askname", 'a', 0, N_("Ask for file name to reboot from."), 0, 0},
    {"cdrom", 'C', 0, N_("Use CDROM as root."), 0, 0},
    {"config", 'c', 0, N_("Invoke user configuration routing."), 0, 0},
    {"kdb", 'd', 0, N_("Enter in KDB on boot."), 0, 0},
    {"gdb", 'g', 0, N_("Use GDB remote debugger instead of DDB."), 0, 0},
    {"mute", 'm', 0, N_("Disable all boot output."), 0, 0},
    {"nointr", 'n', 0, "", 0, 0},
    {"pause", 'p', 0, N_("Wait for keypress after every line of output."), 0, 0},
    {"quiet", 'q', 0, "", 0, 0},
    {"dfltroot", 'r', 0, N_("Use compiled-in rootdev."), 0, 0},
    {"single", 's', 0, N_("Boot into single mode."), 0, 0},
    {"verbose", 'v', 0, N_("Boot with verbose messages."), 0, 0},
    {0, 0, 0, 0, 0, 0}
  };

static const grub_uint32_t freebsd_flags[] =
{
  FREEBSD_RB_DUAL, FREEBSD_RB_SERIAL, FREEBSD_RB_ASKNAME,
  FREEBSD_RB_CDROM, FREEBSD_RB_CONFIG, FREEBSD_RB_KDB,
  FREEBSD_RB_GDB, FREEBSD_RB_MUTE, FREEBSD_RB_NOINTR,
  FREEBSD_RB_PAUSE, FREEBSD_RB_QUIET, FREEBSD_RB_DFLTROOT,
  FREEBSD_RB_SINGLE, FREEBSD_RB_VERBOSE, 0
};

static const struct grub_arg_option openbsd_opts[] =
  {
    {"askname", 'a', 0, N_("Ask for file name to reboot from."), 0, 0},
    {"halt", 'b', 0, N_("Don't reboot, just halt."), 0, 0},
    {"config", 'c', 0, N_("Change configured devices."), 0, 0},
    {"single", 's', 0, N_("Boot into single mode."), 0, 0},
    {"kdb", 'd', 0, N_("Enter in KDB on boot."), 0, 0},
    {"root", 'r', 0, N_("Set root device."), "wdXY", ARG_TYPE_STRING},
    {"serial", 'h', GRUB_ARG_OPTION_OPTIONAL, 
     N_("Use serial console."), N_("comUNIT[,SPEED]"), ARG_TYPE_STRING},
    {0, 0, 0, 0, 0, 0}
  };

static const grub_uint32_t openbsd_flags[] =
{
  OPENBSD_RB_ASKNAME, OPENBSD_RB_HALT, OPENBSD_RB_CONFIG,
  OPENBSD_RB_SINGLE, OPENBSD_RB_KDB, 0
};

#define OPENBSD_ROOT_ARG (ARRAY_SIZE (openbsd_flags) - 1)
#define OPENBSD_SERIAL_ARG (ARRAY_SIZE (openbsd_flags))

static const struct grub_arg_option netbsd_opts[] =
  {
    {"no-smp", '1', 0, N_("Disable SMP."), 0, 0},
    {"no-acpi", '2', 0, N_("Disable ACPI."), 0, 0},
    {"askname", 'a', 0, N_("Ask for file name to reboot from."), 0, 0},
    {"halt", 'b', 0, N_("Don't reboot, just halt."), 0, 0},
    {"config", 'c', 0, N_("Change configured devices."), 0, 0},
    {"kdb", 'd', 0, N_("Enter in KDB on boot."), 0, 0},
    {"miniroot", 'm', 0, "", 0, 0},
    {"quiet", 'q', 0, N_("Don't display boot diagnostic messages."), 0, 0},
    {"single", 's', 0, N_("Boot into single mode."), 0, 0},
    {"verbose", 'v', 0, N_("Boot with verbose messages."), 0, 0},
    {"debug", 'x', 0, N_("Boot with debug messages."), 0, 0},
    {"silent", 'z', 0, N_("Supress normal output (warnings remain)."), 0, 0},
    {"root", 'r', 0, N_("Set root device."), N_("DEVICE"), ARG_TYPE_STRING},
    {"serial", 'h', GRUB_ARG_OPTION_OPTIONAL, 
     N_("Use serial console."), N_("[ADDR|comUNIT][,SPEED]"), ARG_TYPE_STRING},
    {0, 0, 0, 0, 0, 0}
  };

static const grub_uint32_t netbsd_flags[] =
{
  NETBSD_AB_NOSMP, NETBSD_AB_NOACPI, NETBSD_RB_ASKNAME,
  NETBSD_RB_HALT, NETBSD_RB_USERCONFIG, NETBSD_RB_KDB,
  NETBSD_RB_MINIROOT, NETBSD_AB_QUIET, NETBSD_RB_SINGLE,
  NETBSD_AB_VERBOSE, NETBSD_AB_DEBUG, NETBSD_AB_SILENT, 0
};

#define NETBSD_ROOT_ARG (ARRAY_SIZE (netbsd_flags) - 1)
#define NETBSD_SERIAL_ARG (ARRAY_SIZE (netbsd_flags))

static void
grub_bsd_get_device (grub_uint32_t * biosdev,
		     grub_uint32_t * unit,
		     grub_uint32_t * slice, grub_uint32_t * part)
{
  char *p;
  grub_device_t dev;

#ifdef GRUB_MACHINE_PCBIOS
  *biosdev = grub_get_root_biosnumber () & 0xff;
#else
  *biosdev = 0xff;
#endif
  *unit = (*biosdev & 0x7f);
  *slice = 0xff;
  *part = 0xff;
  dev = grub_device_open (0);
  if (dev && dev->disk && dev->disk->partition)
    {

      p = dev->disk->partition->partmap->get_name (dev->disk->partition);
      if (p)
	{
	  if ((p[0] >= '0') && (p[0] <= '9'))
	    {
	      *slice = grub_strtoul (p, &p, 0);

	      if ((p) && (p[0] == ','))
		p++;
	    }

	  if ((p[0] >= 'a') && (p[0] <= 'z'))
	    *part = p[0] - 'a';
	}
    }
  if (dev)
    grub_device_close (dev);
}

grub_err_t
grub_bsd_add_meta (grub_uint32_t type, void *data, grub_uint32_t len)
{
  struct bsd_tag *newtag;

  newtag = grub_malloc (len + sizeof (struct bsd_tag));
  if (!newtag)
    return grub_errno;
  newtag->len = len;
  newtag->type = type;
  newtag->next = NULL;
  if (len)
    grub_memcpy (newtag->data, data, len);

  if (kernel_type == KERNEL_TYPE_FREEBSD 
      && type == (FREEBSD_MODINFO_METADATA | FREEBSD_MODINFOMD_SMAP))
    {
      struct bsd_tag *p;
      for (p = tags;
	   p->type != (FREEBSD_MODINFO_METADATA | FREEBSD_MODINFOMD_KERNEND);
	   p = p->next);

      if (p)
	{
	  newtag->next = p->next;
	  p->next = newtag;
	  if (newtag->next == NULL)
	    tags_last = newtag;
	  return GRUB_ERR_NONE;
	}
    }

  if (tags_last)
    tags_last->next = newtag;
  else
    tags = newtag;
  tags_last = newtag;

  return GRUB_ERR_NONE;
}

struct grub_e820_mmap
{
  grub_uint64_t addr;
  grub_uint64_t size;
  grub_uint32_t type;
} __attribute__((packed));
#define GRUB_E820_RAM        1
#define GRUB_E820_RESERVED   2
#define GRUB_E820_ACPI       3
#define GRUB_E820_NVS        4
#define GRUB_E820_EXEC_CODE  5

static void
generate_e820_mmap (grub_size_t *len, grub_size_t *cnt, void *buf)
{
  int count = 0;
  int isfirstrun = 1;
  struct grub_e820_mmap *mmap = buf;
  struct grub_e820_mmap prev, cur;

  auto int NESTED_FUNC_ATTR hook (grub_uint64_t, grub_uint64_t, grub_uint32_t);
  int NESTED_FUNC_ATTR hook (grub_uint64_t addr, grub_uint64_t size,
			     grub_uint32_t type)
    {
      /* FreeBSD assumes that first 64KiB are available.
	 Not always true but try to prevent panic somehow. */
      if (kernel_type == KERNEL_TYPE_FREEBSD && isfirstrun && addr != 0)
	{
	  cur.addr = 0;
	  cur.size = (addr < 0x10000) ? addr : 0x10000;
	  cur.type = GRUB_E820_RAM;
	  if (mmap)
	    *mmap++ = cur;

	  prev = cur;
	  count++;
	}
      isfirstrun = 0;

      cur.addr = addr;
      cur.size = size;
      switch (type)
	{
	case GRUB_MACHINE_MEMORY_AVAILABLE:
	  cur.type = GRUB_E820_RAM;
	  break;

#ifdef GRUB_MACHINE_MEMORY_ACPI
	case GRUB_MACHINE_MEMORY_ACPI:
	  cur.type = GRUB_E820_ACPI;
	  break;
#endif

#ifdef GRUB_MACHINE_MEMORY_NVS
	case GRUB_MACHINE_MEMORY_NVS:
	  cur.type = GRUB_E820_NVS;
	  break;
#endif

	default:
#ifdef GRUB_MACHINE_MEMORY_CODE
	case GRUB_MACHINE_MEMORY_CODE:
#endif
#ifdef GRUB_MACHINE_MEMORY_RESERVED
	case GRUB_MACHINE_MEMORY_RESERVED:
#endif
	  cur.type = GRUB_E820_RESERVED;
	  break;
	}

      /* Merge regions if possible. */
      if (count && cur.type == prev.type && cur.addr == prev.addr + prev.size)
	{
	  prev.size += cur.size;
	  if (mmap)
	    mmap[-1] = cur;
	}
      else
	{
	  if (mmap)
	    *mmap++ = cur;
	  prev = cur;
	  count++;
	}

      return 0;
    }

  isfirstrun = 1;
  grub_mmap_iterate (hook);

  if (len)
    *len = count * sizeof (struct grub_e820_mmap);
  *cnt = count;

  return;
}

static grub_err_t
grub_bsd_add_mmap (void)
{
  grub_size_t len, cnt;
  void *buf = NULL, *buf0;

  generate_e820_mmap (&len, &cnt, buf);

  if (kernel_type == KERNEL_TYPE_NETBSD)
    len += sizeof (grub_uint32_t);

  if (kernel_type == KERNEL_TYPE_OPENBSD)
    len += sizeof (struct grub_e820_mmap);

  buf = grub_malloc (len);
  if (!buf)
    return grub_errno;

  buf0 = buf;
  if (kernel_type == KERNEL_TYPE_NETBSD)
    {
      *(grub_uint32_t *) buf = cnt;
      buf = ((grub_uint32_t *) buf + 1);
    }

  generate_e820_mmap (NULL, &cnt, buf);

  if (kernel_type == KERNEL_TYPE_OPENBSD)
    grub_memset ((grub_uint8_t *) buf + len - sizeof (struct grub_e820_mmap), 0,
		 sizeof (struct grub_e820_mmap));

  grub_dprintf ("bsd", "%u entries in smap\n", (unsigned) cnt);
  if (kernel_type == KERNEL_TYPE_NETBSD)
    grub_bsd_add_meta (NETBSD_BTINFO_MEMMAP, buf0, len);
  else if (kernel_type == KERNEL_TYPE_OPENBSD)
    grub_bsd_add_meta (OPENBSD_BOOTARG_MMAP, buf0, len);
  else
    grub_bsd_add_meta (FREEBSD_MODINFO_METADATA |
		       FREEBSD_MODINFOMD_SMAP, buf0, len);

  grub_free (buf0);

  return grub_errno;
}

grub_err_t
grub_freebsd_add_meta_module (char *filename, char *type, int argc, char **argv,
			      grub_addr_t addr, grub_uint32_t size)
{
  char *name;
  name = grub_strrchr (filename, '/');
  if (name)
    name++;
  else
    name = filename;
  if (grub_strcmp (type, "/boot/zfs/zpool.cache") == 0)
    name = "/boot/zfs/zpool.cache";

  if (grub_bsd_add_meta (FREEBSD_MODINFO_NAME, name, grub_strlen (name) + 1))
    return grub_errno;

  if (is_64bit)
    {
      grub_uint64_t addr64 = addr, size64 = size;
      if (grub_bsd_add_meta (FREEBSD_MODINFO_TYPE, type, grub_strlen (type) + 1)
	  || grub_bsd_add_meta (FREEBSD_MODINFO_ADDR, &addr64, sizeof (addr64)) 
	  || grub_bsd_add_meta (FREEBSD_MODINFO_SIZE, &size64, sizeof (size64)))
	return grub_errno;
    }
  else
    {
      if (grub_bsd_add_meta (FREEBSD_MODINFO_TYPE, type, grub_strlen (type) + 1)
	  || grub_bsd_add_meta (FREEBSD_MODINFO_ADDR, &addr, sizeof (addr))
	  || grub_bsd_add_meta (FREEBSD_MODINFO_SIZE, &size, sizeof (size)))
	return grub_errno;
    }

  if (argc)
    {
      int i, n;

      n = 0;
      for (i = 0; i < argc; i++)
	{
	  n += grub_strlen (argv[i]) + 1;
	}

      if (n)
	{
	  char cmdline[n], *p;

	  p = cmdline;
	  for (i = 0; i < argc; i++)
	    {
	      grub_strcpy (p, argv[i]);
	      p += grub_strlen (argv[i]);
	      *(p++) = ' ';
	    }
	  *p = 0;

	  if (grub_bsd_add_meta (FREEBSD_MODINFO_ARGS, cmdline, n))
	    return grub_errno;
	}
    }

  return GRUB_ERR_NONE;
}

static void
grub_freebsd_list_modules (void)
{
  struct bsd_tag *tag;

  grub_printf ("  %-18s  %-18s%14s%14s\n", "name", "type", "addr", "size");

  for (tag = tags; tag; tag = tag->next)
    {
      switch (tag->type)
	{
	case FREEBSD_MODINFO_NAME:
	case FREEBSD_MODINFO_TYPE:
	  grub_printf ("  %-18s", (char *) tag->data);
	  break;
	case FREEBSD_MODINFO_ADDR:
	  {
	    grub_uint32_t addr;

	    addr = *((grub_uint32_t *) tag->data);
	    grub_printf ("    0x%08x", addr);
	    break;
	  }
	case FREEBSD_MODINFO_SIZE:
	  {
	    grub_uint32_t len;

	    len = *((grub_uint32_t *) tag->data);
	    grub_printf ("    0x%08x\n", len);
	  }
	}
    }
}

static grub_err_t
grub_netbsd_add_meta_module (char *filename, grub_uint32_t type,
			     grub_addr_t addr, grub_uint32_t size)
{
  char *name;
  struct netbsd_module *mod;
  name = grub_strrchr (filename, '/');

  if (name)
    name++;
  else
    name = filename;

  mod = grub_zalloc (sizeof (*mod));
  if (!mod)
    return grub_errno;

  grub_strncpy (mod->mod.name, name, sizeof (mod->mod.name) - 1);
  mod->mod.addr = addr;
  mod->mod.type = type;
  mod->mod.size = size;

  if (netbsd_mods_last)
    netbsd_mods_last->next = mod;
  else
    netbsd_mods = mod;
  netbsd_mods_last = mod;

  return GRUB_ERR_NONE;
}

static void
grub_netbsd_list_modules (void)
{
  struct netbsd_module *mod;

  grub_printf ("  %-18s%14s%14s%14s\n", "name", "type", "addr", "size");

  for (mod = netbsd_mods; mod; mod = mod->next)
    grub_printf ("  %-18s  0x%08x  0x%08x  0x%08x", mod->mod.name,
		 mod->mod.type, mod->mod.addr, mod->mod.size);
}

/* This function would be here but it's under different license. */
#include "bsd_pagetable.c"

static grub_err_t
grub_freebsd_boot (void)
{
  struct grub_freebsd_bootinfo bi;
  grub_uint8_t *p, *p0;
  grub_addr_t p_target;
  grub_size_t p_size = 0;
  grub_uint32_t bootdev, biosdev, unit, slice, part;
  grub_err_t err;
  grub_size_t tag_buf_len = 0;

  auto int iterate_env (struct grub_env_var *var);
  int iterate_env (struct grub_env_var *var)
  {
    if ((!grub_memcmp (var->name, "kFreeBSD.", sizeof("kFreeBSD.") - 1)) && (var->name[sizeof("kFreeBSD.") - 1]))
      {
	grub_strcpy ((char *) p, &var->name[sizeof("kFreeBSD.") - 1]);
	p += grub_strlen ((char *) p);
	*(p++) = '=';
	grub_strcpy ((char *) p, var->value);
	p += grub_strlen ((char *) p) + 1;
      }

    return 0;
  }

  auto int iterate_env_count (struct grub_env_var *var);
  int iterate_env_count (struct grub_env_var *var)
  {
    if ((!grub_memcmp (var->name, "kFreeBSD.", sizeof("kFreeBSD.") - 1)) && (var->name[sizeof("kFreeBSD.") - 1]))
      {
	p_size += grub_strlen (&var->name[sizeof("kFreeBSD.") - 1]);
	p_size++;
	p_size += grub_strlen (var->value) + 1;
      }

    return 0;
  }

  grub_memset (&bi, 0, sizeof (bi));
  bi.version = FREEBSD_BOOTINFO_VERSION;
  bi.length = sizeof (bi);

  grub_bsd_get_device (&biosdev, &unit, &slice, &part);
  bootdev = (FREEBSD_B_DEVMAGIC + ((slice + 1) << FREEBSD_B_SLICESHIFT) +
	     (unit << FREEBSD_B_UNITSHIFT) + (part << FREEBSD_B_PARTSHIFT));

  bi.boot_device = biosdev;

  p_size = 0;
  grub_env_iterate (iterate_env_count);

  if (p_size)
    p_size = ALIGN_PAGE (kern_end + p_size + 1) - kern_end;

  if (is_elf_kernel)
    {
      struct bsd_tag *tag;

      err = grub_bsd_add_mmap ();
      if (err)
	return err;

      err = grub_bsd_add_meta (FREEBSD_MODINFO_END, 0, 0);
      if (err)
	return err;
      
      tag_buf_len = 0;
      for (tag = tags; tag; tag = tag->next)
	tag_buf_len = ALIGN_VAR (tag_buf_len
				 + sizeof (struct freebsd_tag_header)
				 + tag->len);
      p_size = ALIGN_PAGE (kern_end + p_size + tag_buf_len) - kern_end;
    }

  if (is_64bit)
    p_size += 4096 * 3;

  err = grub_relocator_alloc_chunk_addr (relocator, (void **) &p,
					 kern_end, p_size);
  if (err)
    return err;
  p_target = kern_end;
  p0 = p;
  kern_end += p_size;

  grub_env_iterate (iterate_env);

  if (p != p0)
    {
      *(p++) = 0;

<<<<<<< HEAD
      bi.bi_envp = p_target;
=======
      bi.environment = kern_end;
      kern_end = ALIGN_PAGE ((grub_uint32_t) p);
>>>>>>> bf7fcba2
    }

  if (is_elf_kernel)
    {
      grub_uint8_t *p_tag = p;
      struct bsd_tag *tag;
      
      for (tag = tags; tag; tag = tag->next)
	{
	  struct freebsd_tag_header *head
	    = (struct freebsd_tag_header *) p_tag;
	  head->type = tag->type;
	  head->len = tag->len;
	  p_tag += sizeof (struct freebsd_tag_header);
	  switch (tag->type)
	    {
	    case FREEBSD_MODINFO_METADATA | FREEBSD_MODINFOMD_HOWTO:
	      if (is_64bit)
		*(grub_uint64_t *) p_tag = bootflags;
	      else
		*(grub_uint32_t *) p_tag = bootflags;
	      break;

	    case FREEBSD_MODINFO_METADATA | FREEBSD_MODINFOMD_ENVP:
	      if (is_64bit)
		*(grub_uint64_t *) p_tag = bi.bi_envp;
	      else
		*(grub_uint32_t *) p_tag = bi.bi_envp;
	      break;

<<<<<<< HEAD
	    case FREEBSD_MODINFO_METADATA | FREEBSD_MODINFOMD_KERNEND:
	      if (is_64bit)
		*(grub_uint64_t *) p_tag = kern_end;
	      else
		*(grub_uint32_t *) p_tag = kern_end;
	      break;
=======
      grub_memcpy ((char *) kern_end, mod_buf, mod_buf_len);
      bi.tags = kern_end;
>>>>>>> bf7fcba2

	    default:
	      grub_memcpy (p_tag, tag->data, tag->len);
	      break;
	    }
	  p_tag += tag->len;
	  p_tag = ALIGN_VAR (p_tag - p) + p;
	}

      bi.bi_modulep = (p - p0) + p_target;

<<<<<<< HEAD
      p = (ALIGN_PAGE ((p_tag - p0) + p_target) - p_target) + p0;
=======
      md_ofs = bi.tags + kern_end_mdofs;
      ofs = (is_64bit) ? 16 : 12;
      *((grub_uint32_t *) md_ofs) = kern_end;
      md_ofs -= ofs;
      *((grub_uint32_t *) md_ofs) = bi.environment;
      md_ofs -= ofs;
      *((grub_uint32_t *) md_ofs) = bootflags;
>>>>>>> bf7fcba2
    }

  bi.kern_end = kern_end;

  grub_video_set_mode ("text", 0, 0);

  if (is_64bit)
    {
      struct grub_relocator64_state state;
      grub_uint8_t *pagetable;
      grub_uint32_t *stack;
      grub_addr_t stack_target;

      err = grub_relocator_alloc_chunk_align (relocator, (void **) &stack,
					      &stack_target,
					      0x10000, 0x90000,
					      3 * sizeof (grub_uint32_t)
					      + sizeof (bi), 4,
					      GRUB_RELOCATOR_PREFERENCE_NONE);
      if (err)
	return err;

#ifdef GRUB_MACHINE_EFI
      if (! grub_efi_finish_boot_services ())
	grub_fatal ("cannot exit boot services");
#endif

<<<<<<< HEAD
      pagetable = p;
      fill_bsd64_pagetable (pagetable, (pagetable - p0) + p_target);

      state.cr3 = (pagetable - p0) + p_target;
      state.rsp = stack_target;
      state.rip = (((grub_uint64_t) entry_hi) << 32) | entry;

      stack[0] = entry;
      stack[1] = bi.bi_modulep;
      stack[2] = kern_end;
      return grub_relocator64_boot (relocator, state, 0, 0x40000000);
    }
  else
    {
      struct grub_relocator32_state state;
      grub_uint32_t *stack;
      grub_addr_t stack_target;
      err = grub_relocator_alloc_chunk_align (relocator, (void **) &stack,
					      &stack_target,
					      0x10000, 0x90000,
					      9 * sizeof (grub_uint32_t)
					      + sizeof (bi), 4,
					      GRUB_RELOCATOR_PREFERENCE_NONE);
      if (err)
	return err;

#ifdef GRUB_MACHINE_EFI
      if (! grub_efi_finish_boot_services ())
	grub_fatal ("cannot exit boot services");
#endif

      grub_memcpy (&stack[9], &bi, sizeof (bi));
      state.eip = entry;
      state.esp = stack_target;
      stack[0] = entry; /* "Return" address.  */
      stack[1] = bootflags | FREEBSD_RB_BOOTINFO;
      stack[2] = bootdev;
      stack[3] = 0;
      stack[4] = 0;
      stack[5] = 0;
      stack[6] = stack_target + 9 * sizeof (grub_uint32_t);
      stack[7] = bi.bi_modulep;
      stack[8] = kern_end;
      return grub_relocator32_boot (relocator, state);
    }
=======
      struct gdt_descriptor *gdtdesc;

      pagetable = (grub_uint8_t *) (kern_end - 16384);
      fill_bsd64_pagetable (pagetable);

      /* Create GDT. */
      gdt = (grub_uint32_t *) (kern_end - 4096);
      gdt[0] = 0;
      gdt[1] = 0;
      gdt[2] = 0;
      gdt[3] = 0x00209800;
      gdt[4] = 0;
      gdt[5] = 0x00008000;

      /* Create GDT descriptor. */
      gdtdesc = (struct gdt_descriptor *) (kern_end - 4096 + 24);
      gdtdesc->limit = 24;
      gdtdesc->base = gdt;

      /* Prepare trampoline. */
      trampoline = (grub_uint8_t *) (kern_end - 4096 + 24
				     + sizeof (struct gdt_descriptor));
      launch_trampoline = (void  __attribute__ ((cdecl, regparm (0)))
			   (*) (grub_addr_t entry_lo, ...)) trampoline;
      grub_bsd64_trampoline_gdt = (grub_uint32_t) gdtdesc;
      grub_bsd64_trampoline_selfjump
	= (grub_uint32_t) (trampoline + 6
			   + ((grub_uint8_t *) &grub_bsd64_trampoline_selfjump
			      - &grub_bsd64_trampoline_start));

      /* Copy trampoline. */
      grub_memcpy (trampoline, &grub_bsd64_trampoline_start,
		   &grub_bsd64_trampoline_end - &grub_bsd64_trampoline_start);

      /* Launch trampoline. */
      launch_trampoline (entry, entry_hi, pagetable, bi.tags,
			 kern_end);
    }
  else
    grub_unix_real_boot (entry, bootflags | FREEBSD_RB_BOOTINFO, bootdev,
			 0, 0, 0, &bi, bi.tags, kern_end);
>>>>>>> bf7fcba2

  /* Not reached.  */
  return GRUB_ERR_NONE;
}

static grub_err_t
grub_openbsd_boot (void)
{
  grub_uint32_t *stack;
  struct grub_relocator32_state state;
  void *curarg, *buf0, *arg0;
  grub_addr_t buf_target;
  grub_err_t err;
  grub_size_t tag_buf_len;

  err = grub_bsd_add_mmap ();
  if (err)
    return err;

  {
    struct bsd_tag *tag;
    tag_buf_len = 0;
    for (tag = tags; tag; tag = tag->next)
      tag_buf_len = ALIGN_VAR (tag_buf_len
			       + sizeof (struct grub_openbsd_bootargs)
			       + tag->len);
  }

  buf_target = GRUB_BSD_TEMP_BUFFER - 9 * sizeof (grub_uint32_t);
  err = grub_relocator_alloc_chunk_addr (relocator, &buf0,
					 buf_target, tag_buf_len
					 + sizeof (struct grub_openbsd_bootargs)
					 + 9 * sizeof (grub_uint32_t));
  if (err)
    return err;

  stack = (grub_uint32_t *) buf0;
  arg0 = curarg = stack + 9;

  {
    struct bsd_tag *tag;
    struct grub_openbsd_bootargs *head;

    for (tag = tags; tag; tag = tag->next)
      {
	head = curarg;
	head->ba_type = tag->type;
	head->ba_size = tag->len + sizeof (*head);
	curarg = head + 1;
	grub_memcpy (curarg, tag->data, tag->len);
	curarg = (grub_uint8_t *) curarg + tag->len;
	head->ba_next = (grub_uint8_t *) curarg - (grub_uint8_t *) buf0
	  + buf_target;
      }
    head = curarg;
    head->ba_type = OPENBSD_BOOTARG_END;
    head->ba_size = 0;
    head->ba_next = 0;
  }

  grub_video_set_mode ("text", 0, 0);

#ifdef GRUB_MACHINE_EFI
  if (! grub_efi_finish_boot_services ())
    grub_fatal ("cannot exit boot services");
#endif

  state.eip = entry;
  state.esp = ((grub_uint8_t *) stack - (grub_uint8_t *) buf0) + buf_target;
  stack[0] = entry;
  stack[1] = bootflags;
  stack[2] = openbsd_root;
  stack[3] = OPENBSD_BOOTARG_APIVER;
  stack[4] = 0;
  stack[5] = grub_mmap_get_upper () >> 10;
  stack[6] = grub_mmap_get_lower () >> 10;
  stack[7] = (grub_uint8_t *) curarg - (grub_uint8_t *) arg0;
  stack[8] = ((grub_uint8_t *) arg0 - (grub_uint8_t *) buf0) + buf_target;

  return grub_relocator32_boot (relocator, state);
}

static grub_err_t
grub_netbsd_setup_video (void)
{
  struct grub_video_mode_info mode_info;
  void *framebuffer;
  const char *modevar;
  struct grub_netbsd_btinfo_framebuf params;
  grub_err_t err;
  grub_video_driver_id_t driv_id;

  modevar = grub_env_get ("gfxpayload");

  /* Now all graphical modes are acceptable.
     May change in future if we have modes without framebuffer.  */
  if (modevar && *modevar != 0)
    {
      char *tmp;
      tmp = grub_xasprintf ("%s;" NETBSD_DEFAULT_VIDEO_MODE, modevar);
      if (! tmp)
	return grub_errno;
      err = grub_video_set_mode (tmp, 0, 0);
      grub_free (tmp);
    }
  else
    err = grub_video_set_mode (NETBSD_DEFAULT_VIDEO_MODE, 0, 0);

  if (err)
    return err;

  driv_id = grub_video_get_driver_id ();
  if (driv_id == GRUB_VIDEO_DRIVER_NONE)
    return GRUB_ERR_NONE;

  err = grub_video_get_info_and_fini (&mode_info, &framebuffer);

  if (err)
    return err;

  params.width = mode_info.width;
  params.height = mode_info.height;
  params.bpp = mode_info.bpp;
  params.pitch = mode_info.pitch;
  params.flags = 0;

  params.fbaddr = (grub_addr_t) framebuffer;

  params.red_mask_size = mode_info.red_mask_size;
  params.red_field_pos = mode_info.red_field_pos;
  params.green_mask_size = mode_info.green_mask_size;
  params.green_field_pos = mode_info.green_field_pos;
  params.blue_mask_size = mode_info.blue_mask_size;
  params.blue_field_pos = mode_info.blue_field_pos;

#ifdef GRUB_MACHINE_PCBIOS
  /* VESA packed modes may come with zeroed mask sizes, which need
     to be set here according to DAC Palette width.  If we don't,
     this results in Linux displaying a black screen.  */
  if (mode_info.bpp <= 8 && driv_id == GRUB_VIDEO_DRIVER_VBE)
    {
      struct grub_vbe_info_block controller_info;
      int status;
      int width = 8;

      status = grub_vbe_bios_get_controller_info (&controller_info);

      if (status == GRUB_VBE_STATUS_OK &&
	  (controller_info.capabilities & GRUB_VBE_CAPABILITY_DACWIDTH))
	status = grub_vbe_bios_set_dac_palette_width (&width);

      if (status != GRUB_VBE_STATUS_OK)
	/* 6 is default after mode reset.  */
	width = 6;

      params.red_mask_size = params.green_mask_size
	= params.blue_mask_size = width;
    }
#endif

  err = grub_bsd_add_meta (NETBSD_BTINFO_FRAMEBUF, &params, sizeof (params));
  return err;
}

static grub_err_t
grub_netbsd_add_modules (void)
{
  struct netbsd_module *mod;
  unsigned modcnt = 0;
  struct grub_netbsd_btinfo_modules *mods;
  unsigned i;
  grub_err_t err;

  for (mod = netbsd_mods; mod; mod = mod->next)
    modcnt++;

  mods = grub_malloc (sizeof (*mods) + sizeof (mods->mods[0]) * modcnt);
  if (!mods)
    return grub_errno;

  mods->num = modcnt;
  mods->last_addr = kern_end;
  for (mod = netbsd_mods, i = 0; mod; i++, mod = mod->next)
    mods->mods[i] = mod->mod;

  err = grub_bsd_add_meta (NETBSD_BTINFO_MODULES, mods,
			   sizeof (*mods) + sizeof (mods->mods[0]) * modcnt);
  grub_free (mods);
  return err;
}

static grub_err_t
grub_netbsd_boot (void)
{
  struct grub_netbsd_bootinfo *bootinfo;
  void *curarg, *arg0;
  grub_addr_t arg_target, stack_target;
  grub_uint32_t *stack;
  grub_err_t err;
  struct grub_relocator32_state state;
  grub_size_t tag_buf_len = 0;
  int tag_count = 0;

  err = grub_bsd_add_mmap ();
  if (err)
    return err;

  err = grub_netbsd_setup_video ();
  if (err)
    {
      grub_print_error ();
      grub_printf ("Booting however\n");
      grub_errno = GRUB_ERR_NONE;
    }

  err = grub_netbsd_add_modules ();
  if (err)
    return err;

  {
    struct bsd_tag *tag;
    tag_buf_len = 0;
    for (tag = tags; tag; tag = tag->next)
      {
	tag_buf_len = ALIGN_VAR (tag_buf_len
				 + sizeof (struct grub_netbsd_btinfo_common)
				 + tag->len);
	tag_count++;
      }
  }

  arg_target = kern_end;
  err = grub_relocator_alloc_chunk_addr (relocator, &curarg,
					 arg_target, tag_buf_len
					 + sizeof (struct grub_netbsd_bootinfo)
					 + tag_count * sizeof (grub_uint32_t));
  if (err)
    return err;

  arg0 = curarg;
  bootinfo = (void *) ((grub_uint8_t *) arg0 + tag_buf_len);

  {
    struct bsd_tag *tag;
    unsigned i;

    bootinfo->bi_count = tag_count;
    for (tag = tags, i = 0; tag; i++, tag = tag->next)
      {
	struct grub_netbsd_btinfo_common *head = curarg;
	bootinfo->bi_data[i] = ((grub_uint8_t *) curarg - (grub_uint8_t *) arg0)
	  + arg_target;
	head->type = tag->type;
	head->len = tag->len + sizeof (*head);
	curarg = head + 1;
	grub_memcpy (curarg, tag->data, tag->len);
	curarg = (grub_uint8_t *) curarg + tag->len;
      }
  }

  err = grub_relocator_alloc_chunk_align (relocator, (void **) &stack,
					  &stack_target, 0x10000, 0x90000,
					  7 * sizeof (grub_uint32_t), 4,
					  GRUB_RELOCATOR_PREFERENCE_NONE);
  if (err)
    return err;

#ifdef GRUB_MACHINE_EFI
  if (! grub_efi_finish_boot_services ())
    grub_fatal ("cannot exit boot services");
#endif

  state.eip = entry;
  state.esp = stack_target;
  stack[0] = entry;
  stack[1] = bootflags;
  stack[2] = 0;
  stack[3] = ((grub_uint8_t *) bootinfo - (grub_uint8_t *) arg0) + arg_target;
  stack[4] = 0;
  stack[5] = grub_mmap_get_upper () >> 10;
  stack[6] = grub_mmap_get_lower () >> 10;

  return grub_relocator32_boot (relocator, state);
}

static grub_err_t
grub_bsd_unload (void)
{
  struct bsd_tag *tag, *next;
  for (tag = tags; tag; tag = next)
    {
      next = tag->next;
      grub_free (tag);
    }
  tags = NULL;
  tags_last = NULL;

  kernel_type = KERNEL_TYPE_NONE;
  grub_dl_unref (my_mod);

  grub_relocator_unload (relocator);
  relocator = NULL;

  return GRUB_ERR_NONE;
}

static grub_err_t
grub_bsd_load_aout (grub_file_t file)
{
  grub_addr_t load_addr, load_end;
  int ofs, align_page;
  union grub_aout_header ah;
  grub_err_t err;
  grub_size_t bss_size;

  if ((grub_file_seek (file, 0)) == (grub_off_t) - 1)
    return grub_errno;

  if (grub_file_read (file, &ah, sizeof (ah)) != sizeof (ah))
    return grub_error (GRUB_ERR_READ_ERROR, "cannot read the a.out header");

  if (grub_aout_get_type (&ah) != AOUT_TYPE_AOUT32)
    return grub_error (GRUB_ERR_BAD_OS, "invalid a.out header");

  entry = ah.aout32.a_entry & 0xFFFFFF;

  if (AOUT_GETMAGIC (ah.aout32) == AOUT32_ZMAGIC)
    {
      load_addr = entry;
      ofs = 0x1000;
      align_page = 0;
    }
  else
    {
      load_addr = entry & 0xF00000;
      ofs = sizeof (struct grub_aout32_header);
      align_page = 1;
    }

  if (load_addr < 0x100000)
    return grub_error (GRUB_ERR_BAD_OS, "load address below 1M");

  kern_start = load_addr;
  load_end = kern_end = load_addr + ah.aout32.a_text + ah.aout32.a_data;
  if (align_page)
    kern_end = ALIGN_PAGE (kern_end);

  if (ah.aout32.a_bss)
    {
      kern_end += ah.aout32.a_bss;
      if (align_page)
	kern_end = ALIGN_PAGE (kern_end);

      bss_size = kern_end - load_end;
    }
  else
    bss_size = 0;

  relocator = grub_relocator_new ();
  if (!relocator)
    return grub_errno;

  err = grub_relocator_alloc_chunk_addr (relocator, &kern_chunk_src,
					 kern_start, kern_end - kern_start);
  if (err)
    return err;

  return grub_aout_load (file, ofs, kern_chunk_src,
			 ah.aout32.a_text + ah.aout32.a_data,
			 bss_size);
}

static int NESTED_FUNC_ATTR
grub_bsd_elf32_size_hook (grub_elf_t elf __attribute__ ((unused)),
			  Elf32_Phdr *phdr, void *arg __attribute__ ((unused)))
{
  Elf32_Addr paddr;

  if (phdr->p_type != PT_LOAD
      && phdr->p_type != PT_DYNAMIC)
      return 0;

  paddr = phdr->p_paddr & 0xFFFFFF;

  if (paddr < kern_start)
    kern_start = paddr;

  if (paddr + phdr->p_memsz > kern_end)
    kern_end = paddr + phdr->p_memsz;

  return 0;
}

static grub_err_t
grub_bsd_elf32_hook (Elf32_Phdr * phdr, grub_addr_t * addr, int *do_load)
{
  Elf32_Addr paddr;

  if (phdr->p_type != PT_LOAD
      && phdr->p_type != PT_DYNAMIC)
    {
      *do_load = 0;
      return 0;
    }

  *do_load = 1;
  phdr->p_paddr &= 0xFFFFFF;
  paddr = phdr->p_paddr;

  *addr = (grub_addr_t) (paddr - kern_start + (grub_uint8_t *) kern_chunk_src);

  return GRUB_ERR_NONE;
}

static int NESTED_FUNC_ATTR
grub_bsd_elf64_size_hook (grub_elf_t elf __attribute__ ((unused)),
			  Elf64_Phdr *phdr, void *arg __attribute__ ((unused)))
{
  Elf64_Addr paddr;

  if (phdr->p_type != PT_LOAD
      && phdr->p_type != PT_DYNAMIC)
    return 0;

  paddr = phdr->p_paddr & 0xffffff;

  if (paddr < kern_start)
    kern_start = paddr;

  if (paddr + phdr->p_memsz > kern_end)
    kern_end = paddr + phdr->p_memsz;

  return 0;
}

static grub_err_t
grub_bsd_elf64_hook (Elf64_Phdr * phdr, grub_addr_t * addr, int *do_load)
{
  Elf64_Addr paddr;

  if (phdr->p_type != PT_LOAD
      && phdr->p_type != PT_DYNAMIC)
    {
      *do_load = 0;
      return 0;
    }

  *do_load = 1;
  paddr = phdr->p_paddr & 0xffffff;

  *addr = (grub_addr_t) (paddr - kern_start + (grub_uint8_t *) kern_chunk_src);

  return GRUB_ERR_NONE;
}

static grub_err_t
grub_bsd_load_elf (grub_elf_t elf)
{
  grub_err_t err;

  kern_end = 0;
  kern_start = ~0;

  if (grub_elf_is_elf32 (elf))
    {
      entry = elf->ehdr.ehdr32.e_entry & 0xFFFFFF;
      err = grub_elf32_phdr_iterate (elf, grub_bsd_elf32_size_hook, NULL);
      if (err)
	return err;
      err = grub_relocator_alloc_chunk_addr (relocator, &kern_chunk_src,
					     kern_start, kern_end - kern_start);
      if (err)
	return err;

      return grub_elf32_load (elf, grub_bsd_elf32_hook, 0, 0);
    }
  else if (grub_elf_is_elf64 (elf))
    {
      is_64bit = 1;

      if (! grub_cpuid_has_longmode)
	return grub_error (GRUB_ERR_BAD_OS, "your CPU does not implement AMD64 architecture");

      /* FreeBSD has 64-bit entry point.  */
      if (kernel_type == KERNEL_TYPE_FREEBSD)
	{
	  entry = elf->ehdr.ehdr64.e_entry & 0xffffffff;
	  entry_hi = (elf->ehdr.ehdr64.e_entry >> 32) & 0xffffffff;
	}
      else
	{
	  entry = elf->ehdr.ehdr64.e_entry & 0x0fffffff;
	  entry_hi = 0;
	}

      err = grub_elf64_phdr_iterate (elf, grub_bsd_elf64_size_hook, NULL);
      if (err)
	return err;

      grub_dprintf ("bsd", "kern_start = %lx, kern_end = %lx\n",
		    (unsigned long) kern_start, (unsigned long) kern_end);
      err = grub_relocator_alloc_chunk_addr (relocator, &kern_chunk_src,
					     kern_start, kern_end - kern_start);
      if (err)
	return err;

      return grub_elf64_load (elf, grub_bsd_elf64_hook, 0, 0);
    }
  else
    return grub_error (GRUB_ERR_BAD_OS, "invalid ELF");
}

static grub_err_t
grub_bsd_load (int argc, char *argv[])
{
  grub_file_t file;
  grub_elf_t elf;

  grub_dl_ref (my_mod);

  grub_loader_unset ();

  if (argc == 0)
    {
      grub_error (GRUB_ERR_BAD_ARGUMENT, "no kernel specified");
      goto fail;
    }

  file = grub_gzfile_open (argv[0], 1);
  if (!file)
    goto fail;

  relocator = grub_relocator_new ();

  elf = grub_elf_file (file);
  if (elf)
    {
      is_elf_kernel = 1;
      grub_bsd_load_elf (elf);
      grub_elf_close (elf);
    }
  else
    {
      is_elf_kernel = 0;
      grub_errno = 0;
      grub_bsd_load_aout (file);
      grub_file_close (file);
    }

  kern_end = ALIGN_PAGE (kern_end);

fail:

  if (grub_errno != GRUB_ERR_NONE)
    grub_dl_unref (my_mod);

  return grub_errno;
}

static grub_uint32_t
grub_bsd_parse_flags (const struct grub_arg_list *state,
		      const grub_uint32_t * flags)
{
  grub_uint32_t result = 0;
  unsigned i;

  for (i = 0; flags[i]; i++)
    if (state[i].set)
      result |= flags[i];

  return result;
}

static grub_err_t
grub_cmd_freebsd (grub_extcmd_t cmd, int argc, char *argv[])
{
  kernel_type = KERNEL_TYPE_FREEBSD;
  bootflags = grub_bsd_parse_flags (cmd->state, freebsd_flags);

  if (grub_bsd_load (argc, argv) == GRUB_ERR_NONE)
    {
      kern_end = ALIGN_PAGE (kern_end);
      if (is_elf_kernel)
	{
	  grub_err_t err;
	  grub_uint64_t data = 0;
	  grub_file_t file;
	  int len = is_64bit ? 8 : 4;

	  err = grub_freebsd_add_meta_module (argv[0], is_64bit
					      ? FREEBSD_MODTYPE_KERNEL64
					      : FREEBSD_MODTYPE_KERNEL,
					      argc - 1, argv + 1,
					      kern_start,
					      kern_end - kern_start);
	  if (err)
	    return err;

	  file = grub_gzfile_open (argv[0], 1);
	  if (! file)
	    return grub_errno;

	  if (is_64bit)
	    err = grub_freebsd_load_elf_meta64 (relocator, file, &kern_end);
	  else
	    err = grub_freebsd_load_elf_meta32 (relocator, file, &kern_end);
	  if (err)
	    return err;

	  err = grub_bsd_add_meta (FREEBSD_MODINFO_METADATA |
				   FREEBSD_MODINFOMD_HOWTO, &data, 4);
	  if (err)
	    return err;

	  err = grub_bsd_add_meta (FREEBSD_MODINFO_METADATA |
				       FREEBSD_MODINFOMD_ENVP, &data, len);
	  if (err)
	    return err;

	  err = grub_bsd_add_meta (FREEBSD_MODINFO_METADATA |
				   FREEBSD_MODINFOMD_KERNEND, &data, len);
	  if (err)
	    return err;
	}
      grub_loader_set (grub_freebsd_boot, grub_bsd_unload, 0);
    }

  return grub_errno;
}

static grub_err_t
grub_cmd_openbsd (grub_extcmd_t cmd, int argc, char *argv[])
{
  grub_uint32_t bootdev;

  kernel_type = KERNEL_TYPE_OPENBSD;
  bootflags = grub_bsd_parse_flags (cmd->state, openbsd_flags);

  if (cmd->state[OPENBSD_ROOT_ARG].set)
    {
      const char *arg = cmd->state[OPENBSD_ROOT_ARG].arg;
      int unit, part;
      if (*(arg++) != 'w' || *(arg++) != 'd')
	return grub_error (GRUB_ERR_BAD_ARGUMENT,
			   "only device specifications of form "
			   "wd<number><lowercase letter> are supported");

      unit = grub_strtoul (arg, (char **) &arg, 10);
      if (! (arg && *arg >= 'a' && *arg <= 'z'))
	return grub_error (GRUB_ERR_BAD_ARGUMENT,
			   "only device specifications of form "
			   "wd<number><lowercase letter> are supported");

      part = *arg - 'a';

      bootdev = (OPENBSD_B_DEVMAGIC + (unit << OPENBSD_B_UNITSHIFT) +
		 (part << OPENBSD_B_PARTSHIFT));
    }
  else
    bootdev = 0;

  if (cmd->state[OPENBSD_SERIAL_ARG].set)
    {
      struct grub_openbsd_bootarg_console serial;
      char *ptr;
      unsigned port = 0;
      unsigned speed = 9600;

      grub_memset (&serial, 0, sizeof (serial));

      if (cmd->state[OPENBSD_SERIAL_ARG].arg)
	{
	  ptr = cmd->state[OPENBSD_SERIAL_ARG].arg;
	  if (grub_memcmp (ptr, "com", sizeof ("com") - 1) != 0)
	    return grub_error (GRUB_ERR_BAD_ARGUMENT,
			       "only com0-com3 are supported");
	  ptr += sizeof ("com") - 1;
	  port = grub_strtoul (ptr, &ptr, 0);
	  if (port >= 4)
	    return grub_error (GRUB_ERR_BAD_ARGUMENT,
			       "only com0-com3 are supported");
	  if (*ptr == ',')
	    {
	      ptr++; 
	      speed = grub_strtoul (ptr, &ptr, 0);
	      if (grub_errno)
		return grub_errno;
	    }
	}

      serial.device = (GRUB_OPENBSD_COM_MAJOR << 8) | port;
      serial.speed = speed;
	  
      grub_bsd_add_meta (OPENBSD_BOOTARG_CONSOLE, &serial, sizeof (serial));
      bootflags |= OPENBSD_RB_SERCONS;
    }
  else
    {
      struct grub_openbsd_bootarg_console serial;

      grub_memset (&serial, 0, sizeof (serial));
      serial.device = (GRUB_OPENBSD_VGA_MAJOR << 8);
      grub_bsd_add_meta (OPENBSD_BOOTARG_CONSOLE, &serial, sizeof (serial));
      bootflags &= ~OPENBSD_RB_SERCONS;
    }

  if (grub_bsd_load (argc, argv) == GRUB_ERR_NONE)
    {
      grub_loader_set (grub_openbsd_boot, grub_bsd_unload, 1);
      openbsd_root = bootdev;
    }

  return grub_errno;
}

static grub_err_t
grub_cmd_netbsd (grub_extcmd_t cmd, int argc, char *argv[])
{
  grub_err_t err;
  kernel_type = KERNEL_TYPE_NETBSD;
  bootflags = grub_bsd_parse_flags (cmd->state, netbsd_flags);

  if (grub_bsd_load (argc, argv) == GRUB_ERR_NONE)
    {
      if (is_elf_kernel)
	{
	  grub_file_t file;

	  file = grub_gzfile_open (argv[0], 1);
	  if (! file)
	    return grub_errno;

	  if (is_64bit)
	    err = grub_netbsd_load_elf_meta64 (relocator, file, &kern_end);
	  else
	    err = grub_netbsd_load_elf_meta32 (relocator, file, &kern_end);
	  if (err)
	    return err;
	}

      {
	char bootpath[GRUB_NETBSD_MAX_BOOTPATH_LEN];
	char *name;
	name = grub_strrchr (argv[0], '/');
	if (name)
	  name++;
	else
	  name = argv[0];
	grub_memset (bootpath, 0, sizeof (bootpath));
	grub_strncpy (bootpath, name, sizeof (bootpath) - 1);
	grub_bsd_add_meta (NETBSD_BTINFO_BOOTPATH, bootpath, sizeof (bootpath));
      }

      if (cmd->state[NETBSD_ROOT_ARG].set)
	{
	  char root[GRUB_NETBSD_MAX_ROOTDEVICE_LEN];
	  grub_memset (root, 0, sizeof (root));
	  grub_strncpy (root, cmd->state[NETBSD_ROOT_ARG].arg,
			sizeof (root) - 1);
	  grub_bsd_add_meta (NETBSD_BTINFO_ROOTDEVICE, root, sizeof (root));
	}
      if (cmd->state[NETBSD_SERIAL_ARG].set)
	{
	  struct grub_netbsd_btinfo_serial serial;
	  char *ptr;

	  grub_memset (&serial, 0, sizeof (serial));
	  grub_strcpy (serial.devname, "com");

	  if (cmd->state[NETBSD_SERIAL_ARG].arg)
	    {
	      ptr = cmd->state[NETBSD_SERIAL_ARG].arg;
	      if (grub_memcmp (ptr, "com", sizeof ("com") - 1) == 0)
		{
		  ptr += sizeof ("com") - 1;
		  serial.addr 
		    = grub_serial_hw_get_port (grub_strtoul (ptr, &ptr, 0));
		}
	      else
		serial.addr = grub_strtoul (ptr, &ptr, 0);
	      if (grub_errno)
		return grub_errno;

	      if (*ptr == ',')
		{
		  ptr++;
		  serial.speed = grub_strtoul (ptr, &ptr, 0);
		  if (grub_errno)
		    return grub_errno;
		}
	    }
	  
 	  grub_bsd_add_meta (NETBSD_BTINFO_CONSOLE, &serial, sizeof (serial));
	}
      else
	{
	  struct grub_netbsd_btinfo_serial cons;

	  grub_memset (&cons, 0, sizeof (cons));
	  grub_strcpy (cons.devname, "pc");

	  grub_bsd_add_meta (NETBSD_BTINFO_CONSOLE, &cons, sizeof (cons));
	}

      grub_loader_set (grub_netbsd_boot, grub_bsd_unload, 0);
    }

  return grub_errno;
}

static grub_err_t
grub_cmd_freebsd_loadenv (grub_command_t cmd __attribute__ ((unused)),
			  int argc, char *argv[])
{
  grub_file_t file = 0;
  char *buf = 0, *curr, *next;
  int len;

  if (kernel_type == KERNEL_TYPE_NONE)
    return grub_error (GRUB_ERR_BAD_ARGUMENT,
		       "you need to load the kernel first");

  if (kernel_type != KERNEL_TYPE_FREEBSD)
    return grub_error (GRUB_ERR_BAD_ARGUMENT,
		       "only FreeBSD supports environment");

  if (argc == 0)
    {
      grub_error (GRUB_ERR_BAD_ARGUMENT, "no filename");
      goto fail;
    }

  file = grub_gzfile_open (argv[0], 1);
  if ((!file) || (!file->size))
    goto fail;

  len = file->size;
  buf = grub_malloc (len + 1);
  if (!buf)
    goto fail;

  if (grub_file_read (file, buf, len) != len)
    goto fail;

  buf[len] = 0;

  next = buf;
  while (next)
    {
      char *p;

      curr = next;
      next = grub_strchr (curr, '\n');
      if (next)
	{

	  p = next - 1;
	  while (p > curr)
	    {
	      if ((*p != '\r') && (*p != ' ') && (*p != '\t'))
		break;
	      p--;
	    }

	  if ((p > curr) && (*p == '"'))
	    p--;

	  *(p + 1) = 0;
	  next++;
	}

      if (*curr == '#')
	continue;

      p = grub_strchr (curr, '=');
      if (!p)
	continue;

      *(p++) = 0;

      if (*curr)
	{
	  char *name;

	  if (*p == '"')
	    p++;

	  name = grub_xasprintf ("kFreeBSD.%s", curr);
	  if (!name)
	    goto fail;
	  if (grub_env_set (name, p))
	    {
	      grub_free (name);
	      goto fail;
	    }
	  grub_free (name);
	}
    }

fail:
  grub_free (buf);

  if (file)
    grub_file_close (file);

  return grub_errno;
}

static grub_err_t
grub_cmd_freebsd_module (grub_command_t cmd __attribute__ ((unused)),
			 int argc, char *argv[])
{
  grub_file_t file = 0;
  int modargc;
  char **modargv;
  char *type;
  grub_err_t err;
  void *src;

  if (kernel_type != KERNEL_TYPE_FREEBSD)
    return grub_error (GRUB_ERR_BAD_ARGUMENT, "no FreeBSD loaded");

  if (!is_elf_kernel)
    return grub_error (GRUB_ERR_BAD_ARGUMENT,
		       "only ELF kernel supports module");

  /* List the current modules if no parameter.  */
  if (!argc)
    {
      grub_freebsd_list_modules ();
      return 0;
    }

  file = grub_gzfile_open (argv[0], 1);
  if ((!file) || (!file->size))
    goto fail;

  err = grub_relocator_alloc_chunk_addr (relocator, &src, kern_end, 
					 file->size);
  if (err)
    goto fail;

  grub_file_read (file, src, file->size);
  if (grub_errno)
    goto fail;

  modargc = argc - 1;
  modargv = argv + 1;

  if (modargc && (! grub_memcmp (modargv[0], "type=", 5)))
    {
      type = &modargv[0][5];
      modargc--;
      modargv++;
    }
  else
    type = FREEBSD_MODTYPE_RAW;

  err = grub_freebsd_add_meta_module (argv[0], type, modargc, modargv,
				      kern_end, file->size);
  if (err)
    goto fail;

  kern_end = ALIGN_PAGE (kern_end + file->size);

fail:
  if (file)
    grub_file_close (file);

  return grub_errno;
}

static grub_err_t
grub_netbsd_module_load (char *filename, grub_uint32_t type)
{
  grub_file_t file = 0;
  void *src;
  grub_err_t err;

  file = grub_gzfile_open (filename, 1);
  if ((!file) || (!file->size))
    goto fail;

  err = grub_relocator_alloc_chunk_addr (relocator, &src, kern_end, 
					 file->size);
  if (err)
    goto fail;

  grub_file_read (file, src, file->size);
  if (grub_errno)
    goto fail;

  err = grub_netbsd_add_meta_module (filename, type, kern_end, file->size);

  if (err)
    goto fail;

  kern_end = ALIGN_PAGE (kern_end + file->size);

fail:
  if (file)
    grub_file_close (file);

  return grub_errno;
}

static grub_err_t
grub_cmd_netbsd_module (grub_command_t cmd,
			int argc, char *argv[])
{
  grub_uint32_t type;

  if (kernel_type != KERNEL_TYPE_NETBSD)
    return grub_error (GRUB_ERR_BAD_ARGUMENT, "no NetBSD loaded");

  if (!is_elf_kernel)
    return grub_error (GRUB_ERR_BAD_ARGUMENT,
		       "only ELF kernel supports module");

  /* List the current modules if no parameter.  */
  if (!argc)
    {
      grub_netbsd_list_modules ();
      return 0;
    }

  if (grub_strcmp (cmd->name, "knetbsd_module_elf") == 0)
    type = GRUB_NETBSD_MODULE_ELF;
  else
    type = GRUB_NETBSD_MODULE_RAW;

  return grub_netbsd_module_load (argv[0], type);
}

static grub_err_t
grub_cmd_freebsd_module_elf (grub_command_t cmd __attribute__ ((unused)),
			     int argc, char *argv[])
{
  grub_file_t file = 0;
  grub_err_t err;

  if (kernel_type == KERNEL_TYPE_NONE)
    return grub_error (GRUB_ERR_BAD_ARGUMENT,
		       "you need to load the kernel first");

  if (kernel_type != KERNEL_TYPE_FREEBSD)
    return grub_error (GRUB_ERR_BAD_ARGUMENT,
		       "only FreeBSD supports module");

  if (! is_elf_kernel)
    return grub_error (GRUB_ERR_BAD_ARGUMENT,
		       "only ELF kernel supports module");

  /* List the current modules if no parameter.  */
  if (! argc)
    {
      grub_freebsd_list_modules ();
      return 0;
    }

  file = grub_gzfile_open (argv[0], 1);
  if (!file)
    return grub_errno;
  if (!file->size)
    {
      grub_file_close (file);
      return grub_errno;
    }

  if (is_64bit)
    err = grub_freebsd_load_elfmodule_obj64 (relocator, file,
					     argc, argv, &kern_end);
  else
    err = grub_freebsd_load_elfmodule32 (relocator, file,
					 argc, argv, &kern_end);
  grub_file_close (file);

  return err;
}


static grub_extcmd_t cmd_freebsd, cmd_openbsd, cmd_netbsd;
static grub_command_t cmd_freebsd_loadenv, cmd_freebsd_module;
static grub_command_t cmd_netbsd_module, cmd_freebsd_module_elf;
static grub_command_t cmd_netbsd_module_elf;

GRUB_MOD_INIT (bsd)
{
  cmd_freebsd = grub_register_extcmd ("kfreebsd", grub_cmd_freebsd,
				      GRUB_COMMAND_FLAG_BOTH,
				      N_("FILE"), N_("Load kernel of FreeBSD."),
				      freebsd_opts);
  cmd_openbsd = grub_register_extcmd ("kopenbsd", grub_cmd_openbsd,
				      GRUB_COMMAND_FLAG_BOTH,
				      N_("FILE"), N_("Load kernel of OpenBSD."),
				      openbsd_opts);
  cmd_netbsd = grub_register_extcmd ("knetbsd", grub_cmd_netbsd,
				     GRUB_COMMAND_FLAG_BOTH,
				     N_("FILE"), N_("Load kernel of NetBSD."),
				     netbsd_opts);
  cmd_freebsd_loadenv =
    grub_register_command ("kfreebsd_loadenv", grub_cmd_freebsd_loadenv,
			   0, N_("Load FreeBSD env."));
  cmd_freebsd_module =
    grub_register_command ("kfreebsd_module", grub_cmd_freebsd_module,
			   0, N_("Load FreeBSD kernel module."));
  cmd_netbsd_module =
    grub_register_command ("knetbsd_module", grub_cmd_netbsd_module,
			   0, N_("Load NetBSD kernel module."));
  cmd_netbsd_module_elf =
    grub_register_command ("knetbsd_module_elf", grub_cmd_netbsd_module,
			   0, N_("Load NetBSD kernel module (ELF)."));
  cmd_freebsd_module_elf =
    grub_register_command ("kfreebsd_module_elf", grub_cmd_freebsd_module_elf,
			   0, N_("Load FreeBSD kernel module (ELF)."));

  my_mod = mod;
}

GRUB_MOD_FINI (bsd)
{
  grub_unregister_extcmd (cmd_freebsd);
  grub_unregister_extcmd (cmd_openbsd);
  grub_unregister_extcmd (cmd_netbsd);

  grub_unregister_command (cmd_freebsd_loadenv);
  grub_unregister_command (cmd_freebsd_module);
  grub_unregister_command (cmd_netbsd_module);
  grub_unregister_command (cmd_freebsd_module_elf);
  grub_unregister_command (cmd_netbsd_module_elf);

  grub_bsd_unload ();
}<|MERGE_RESOLUTION|>--- conflicted
+++ resolved
@@ -629,12 +629,7 @@
     {
       *(p++) = 0;
 
-<<<<<<< HEAD
-      bi.bi_envp = p_target;
-=======
-      bi.environment = kern_end;
-      kern_end = ALIGN_PAGE ((grub_uint32_t) p);
->>>>>>> bf7fcba2
+      bi.environment = p_target;
     }
 
   if (is_elf_kernel)
@@ -660,22 +655,17 @@
 
 	    case FREEBSD_MODINFO_METADATA | FREEBSD_MODINFOMD_ENVP:
 	      if (is_64bit)
-		*(grub_uint64_t *) p_tag = bi.bi_envp;
+		*(grub_uint64_t *) p_tag = bi.environment;
 	      else
-		*(grub_uint32_t *) p_tag = bi.bi_envp;
+		*(grub_uint32_t *) p_tag = bi.environment;
 	      break;
 
-<<<<<<< HEAD
 	    case FREEBSD_MODINFO_METADATA | FREEBSD_MODINFOMD_KERNEND:
 	      if (is_64bit)
 		*(grub_uint64_t *) p_tag = kern_end;
 	      else
 		*(grub_uint32_t *) p_tag = kern_end;
 	      break;
-=======
-      grub_memcpy ((char *) kern_end, mod_buf, mod_buf_len);
-      bi.tags = kern_end;
->>>>>>> bf7fcba2
 
 	    default:
 	      grub_memcpy (p_tag, tag->data, tag->len);
@@ -685,19 +675,9 @@
 	  p_tag = ALIGN_VAR (p_tag - p) + p;
 	}
 
-      bi.bi_modulep = (p - p0) + p_target;
-
-<<<<<<< HEAD
+      bi.tags = (p - p0) + p_target;
+
       p = (ALIGN_PAGE ((p_tag - p0) + p_target) - p_target) + p0;
-=======
-      md_ofs = bi.tags + kern_end_mdofs;
-      ofs = (is_64bit) ? 16 : 12;
-      *((grub_uint32_t *) md_ofs) = kern_end;
-      md_ofs -= ofs;
-      *((grub_uint32_t *) md_ofs) = bi.environment;
-      md_ofs -= ofs;
-      *((grub_uint32_t *) md_ofs) = bootflags;
->>>>>>> bf7fcba2
     }
 
   bi.kern_end = kern_end;
@@ -725,7 +705,6 @@
 	grub_fatal ("cannot exit boot services");
 #endif
 
-<<<<<<< HEAD
       pagetable = p;
       fill_bsd64_pagetable (pagetable, (pagetable - p0) + p_target);
 
@@ -734,7 +713,7 @@
       state.rip = (((grub_uint64_t) entry_hi) << 32) | entry;
 
       stack[0] = entry;
-      stack[1] = bi.bi_modulep;
+      stack[1] = bi.tags;
       stack[2] = kern_end;
       return grub_relocator64_boot (relocator, state, 0, 0x40000000);
     }
@@ -767,53 +746,10 @@
       stack[4] = 0;
       stack[5] = 0;
       stack[6] = stack_target + 9 * sizeof (grub_uint32_t);
-      stack[7] = bi.bi_modulep;
+      stack[7] = bi.tags;
       stack[8] = kern_end;
       return grub_relocator32_boot (relocator, state);
     }
-=======
-      struct gdt_descriptor *gdtdesc;
-
-      pagetable = (grub_uint8_t *) (kern_end - 16384);
-      fill_bsd64_pagetable (pagetable);
-
-      /* Create GDT. */
-      gdt = (grub_uint32_t *) (kern_end - 4096);
-      gdt[0] = 0;
-      gdt[1] = 0;
-      gdt[2] = 0;
-      gdt[3] = 0x00209800;
-      gdt[4] = 0;
-      gdt[5] = 0x00008000;
-
-      /* Create GDT descriptor. */
-      gdtdesc = (struct gdt_descriptor *) (kern_end - 4096 + 24);
-      gdtdesc->limit = 24;
-      gdtdesc->base = gdt;
-
-      /* Prepare trampoline. */
-      trampoline = (grub_uint8_t *) (kern_end - 4096 + 24
-				     + sizeof (struct gdt_descriptor));
-      launch_trampoline = (void  __attribute__ ((cdecl, regparm (0)))
-			   (*) (grub_addr_t entry_lo, ...)) trampoline;
-      grub_bsd64_trampoline_gdt = (grub_uint32_t) gdtdesc;
-      grub_bsd64_trampoline_selfjump
-	= (grub_uint32_t) (trampoline + 6
-			   + ((grub_uint8_t *) &grub_bsd64_trampoline_selfjump
-			      - &grub_bsd64_trampoline_start));
-
-      /* Copy trampoline. */
-      grub_memcpy (trampoline, &grub_bsd64_trampoline_start,
-		   &grub_bsd64_trampoline_end - &grub_bsd64_trampoline_start);
-
-      /* Launch trampoline. */
-      launch_trampoline (entry, entry_hi, pagetable, bi.tags,
-			 kern_end);
-    }
-  else
-    grub_unix_real_boot (entry, bootflags | FREEBSD_RB_BOOTINFO, bootdev,
-			 0, 0, 0, &bi, bi.tags, kern_end);
->>>>>>> bf7fcba2
 
   /* Not reached.  */
   return GRUB_ERR_NONE;
