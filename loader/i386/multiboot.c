/* multiboot.c - boot a multiboot OS image. */
/*
 *  GRUB  --  GRand Unified Bootloader
 *  Copyright (C) 1999,2000,2001,2002,2003,2004,2005,2007,2008,2009  Free Software Foundation, Inc.
 *
 *  GRUB is free software: you can redistribute it and/or modify
 *  it under the terms of the GNU General Public License as published by
 *  the Free Software Foundation, either version 3 of the License, or
 *  (at your option) any later version.
 *
 *  GRUB is distributed in the hope that it will be useful,
 *  but WITHOUT ANY WARRANTY; without even the implied warranty of
 *  MERCHANTABILITY or FITNESS FOR A PARTICULAR PURPOSE.  See the
 *  GNU General Public License for more details.
 *
 *  You should have received a copy of the GNU General Public License
 *  along with GRUB.  If not, see <http://www.gnu.org/licenses/>.
 */

/*
 *  FIXME: The following features from the Multiboot specification still
 *         need to be implemented:
 *  - VBE support
 *  - symbol table
 *  - drives table
 *  - ROM configuration table
 *  - APM table
 */

/* The bits in the required part of flags field we don't support.  */
#define UNSUPPORTED_FLAGS			0x0000fff0

#include <grub/loader.h>
#include <grub/multiboot.h>
#include <grub/machine/memory.h>
#include <grub/elf.h>
#include <grub/aout.h>
#include <grub/file.h>
#include <grub/err.h>
#include <grub/dl.h>
#include <grub/mm.h>
#include <grub/misc.h>
#include <grub/gzio.h>
#include <grub/env.h>
#include <grub/i386/relocator.h>

extern grub_dl_t my_mod;
<<<<<<< HEAD
struct grub_relocator *grub_multiboot_relocator = NULL;
static grub_uint32_t grub_multiboot_payload_eip;
=======
static grub_size_t code_size, alloc_mbi;

char *grub_multiboot_payload_orig;
grub_addr_t grub_multiboot_payload_dest;
grub_size_t grub_multiboot_pure_size;
grub_uint32_t grub_multiboot_payload_eip;
>>>>>>> c7a32e74

static grub_err_t
grub_multiboot_boot (void)
{
<<<<<<< HEAD
=======
  grub_size_t mbi_size;
>>>>>>> c7a32e74
  grub_err_t err;
  struct grub_relocator32_state state =
    {
      .eax = MULTIBOOT_BOOTLOADER_MAGIC,
      .ecx = 0,
      .edx = 0,
      .eip = grub_multiboot_payload_eip,
      /* Set esp to some random location in low memory to avoid breaking
	 non-compliant kernels.  */
      .esp = 0x7ff00
    };

<<<<<<< HEAD
  err = grub_multiboot_make_mbi (&state.ebx);
  if (err)
    return err;

  grub_relocator32_boot (grub_multiboot_relocator, state);
=======
  mbi_size = grub_multiboot_get_mbi_size ();
  if (alloc_mbi < mbi_size)
    {
      grub_multiboot_payload_orig
	= grub_relocator32_realloc (grub_multiboot_payload_orig,
				    grub_multiboot_pure_size + mbi_size);
      if (!grub_multiboot_payload_orig)
	return grub_errno;
      alloc_mbi = mbi_size;
    }

  state.ebx = grub_multiboot_payload_dest + grub_multiboot_pure_size;
  err = grub_multiboot_make_mbi (grub_multiboot_payload_orig,
				 grub_multiboot_payload_dest,
				 grub_multiboot_pure_size, mbi_size);
  if (err)
    return err;

  grub_relocator32_boot (grub_multiboot_payload_orig,
			 grub_multiboot_payload_dest,
			 state);
>>>>>>> c7a32e74

  /* Not reached.  */
  return GRUB_ERR_NONE;
}

static grub_err_t
grub_multiboot_unload (void)
{
  grub_multiboot_free_mbi ();

<<<<<<< HEAD
  grub_relocator_unload (grub_multiboot_relocator);
  grub_multiboot_relocator = NULL;

=======
  grub_relocator32_free (grub_multiboot_payload_orig);

  alloc_mbi = 0;

  grub_multiboot_payload_orig = NULL;
>>>>>>> c7a32e74
  grub_dl_unref (my_mod);

  return GRUB_ERR_NONE;
}

#define MULTIBOOT_LOAD_ELF64
#include "multiboot_elfxx.c"
#undef MULTIBOOT_LOAD_ELF64

#define MULTIBOOT_LOAD_ELF32
#include "multiboot_elfxx.c"
#undef MULTIBOOT_LOAD_ELF32

/* Load ELF32 or ELF64.  */
static grub_err_t
grub_multiboot_load_elf (grub_file_t file, void *buffer)
{
  if (grub_multiboot_is_elf32 (buffer))
    return grub_multiboot_load_elf32 (file, buffer);
  else if (grub_multiboot_is_elf64 (buffer))
    return grub_multiboot_load_elf64 (file, buffer);

  return grub_error (GRUB_ERR_UNKNOWN_OS, "unknown ELF class");
}

void
grub_multiboot (int argc, char *argv[])
{
  grub_file_t file = 0;
  char buffer[MULTIBOOT_SEARCH];
  struct multiboot_header *header;
  grub_ssize_t len;
<<<<<<< HEAD
  grub_err_t err;
=======
>>>>>>> c7a32e74

  grub_loader_unset ();

  if (argc == 0)
    {
      grub_error (GRUB_ERR_BAD_ARGUMENT, "no kernel specified");
      goto fail;
    }

  file = grub_gzfile_open (argv[0], 1);
  if (! file)
    {
      grub_error (GRUB_ERR_BAD_ARGUMENT, "couldn't open file");
      goto fail;
    }

  len = grub_file_read (file, buffer, MULTIBOOT_SEARCH);
  if (len < 32)
    {
      grub_error (GRUB_ERR_BAD_OS, "file too small");
      goto fail;
    }

  /* Look for the multiboot header in the buffer.  The header should
     be at least 12 bytes and aligned on a 4-byte boundary.  */
  for (header = (struct multiboot_header *) buffer;
       ((char *) header <= buffer + len - 12) || (header = 0);
       header = (struct multiboot_header *) ((char *) header + 4))
    {
      if (header->magic == MULTIBOOT_HEADER_MAGIC
	  && !(header->magic + header->flags + header->checksum))
	break;
    }

  if (header == 0)
    {
      grub_error (GRUB_ERR_BAD_ARGUMENT, "no multiboot header found");
      goto fail;
    }

  if (header->flags & UNSUPPORTED_FLAGS)
    {
      grub_error (GRUB_ERR_UNKNOWN_OS,
		  "unsupported flag: 0x%x", header->flags);
      goto fail;
    }

  grub_relocator_unload (grub_multiboot_relocator);
  grub_multiboot_relocator = NULL;

  /* Skip filename.  */
  grub_multiboot_init_mbi (argc - 1, argv + 1);
<<<<<<< HEAD

  grub_multiboot_relocator = grub_relocator_new ();

  if (!grub_multiboot_relocator)
    goto fail;
=======
>>>>>>> c7a32e74

  if (header->flags & MULTIBOOT_AOUT_KLUDGE)
    {
      int offset = ((char *) header - buffer -
		    (header->header_addr - header->load_addr));
      int load_size = ((header->load_end_addr == 0) ? file->size - offset :
		       header->load_end_addr - header->load_addr);
      grub_size_t code_size;
      void *source;

      if (header->bss_end_addr)
	code_size = (header->bss_end_addr - header->load_addr);
      else
	code_size = load_size;
<<<<<<< HEAD
=======
      grub_multiboot_payload_dest = header->load_addr;

      grub_multiboot_pure_size += code_size;

      /* Allocate a bit more to avoid relocations in most cases.  */
      alloc_mbi = grub_multiboot_get_mbi_size () + 65536;
      grub_multiboot_payload_orig
	= grub_relocator32_alloc (grub_multiboot_pure_size + alloc_mbi);
>>>>>>> c7a32e74

      err = grub_relocator_alloc_chunk_addr (grub_multiboot_relocator, 
					     &source, header->load_addr,
					     code_size);
      if (err)
	{
	  grub_dprintf ("multiboot_loader", "Error loading aout kludge\n");
	  goto fail;
	}

      if ((grub_file_seek (file, offset)) == (grub_off_t) -1)
	goto fail;

      grub_file_read (file, source, load_size);
      if (grub_errno)
	goto fail;

      if (header->bss_end_addr)
	grub_memset ((grub_uint32_t *) source + load_size, 0,
		     header->bss_end_addr - header->load_addr - load_size);

      grub_multiboot_payload_eip = header->entry_addr;
    }
  else if (grub_multiboot_load_elf (file, buffer) != GRUB_ERR_NONE)
    goto fail;

  grub_multiboot_set_bootdev ();

  grub_loader_set (grub_multiboot_boot, grub_multiboot_unload, 0);

 fail:
  if (file)
    grub_file_close (file);

  if (grub_errno != GRUB_ERR_NONE)
    {
<<<<<<< HEAD
      grub_relocator_unload (grub_multiboot_relocator);
=======
      grub_relocator32_free (grub_multiboot_payload_orig);
>>>>>>> c7a32e74
      grub_dl_unref (my_mod);
    }
}

void
grub_module  (int argc, char *argv[])
{
  grub_file_t file = 0;
  grub_ssize_t size;
<<<<<<< HEAD
  void *module = NULL;
  grub_addr_t target;
=======
  char *module = 0;
>>>>>>> c7a32e74
  grub_err_t err;

  if (argc == 0)
    {
      grub_error (GRUB_ERR_BAD_ARGUMENT, "no module specified");
      goto fail;
    }

<<<<<<< HEAD
  if (!grub_multiboot_relocator)
=======
  if (!grub_multiboot_payload_orig)
>>>>>>> c7a32e74
    {
      grub_error (GRUB_ERR_BAD_ARGUMENT,
		  "you need to load the multiboot kernel first");
      goto fail;
    }

  file = grub_gzfile_open (argv[0], 1);
  if (! file)
    goto fail;

  size = grub_file_size (file);
  err = grub_relocator_alloc_chunk_align (grub_multiboot_relocator, &module, 
					  &target,
					  0, (0xffffffff - size) + 1,
					  size, MULTIBOOT_MOD_ALIGN,
					  GRUB_RELOCATOR_PREFERENCE_NONE);
  if (err)
    goto fail;

  err = grub_multiboot_add_module (target, size, argc - 1, argv + 1);
  if (err)
    goto fail;

  err = grub_multiboot_add_module ((grub_addr_t) module, size,
				   argc - 1, argv + 1);
  if (err)
    goto fail;

  if (grub_file_read (file, module, size) != size)
    {
      grub_error (GRUB_ERR_FILE_READ_ERROR, "couldn't read file");
      goto fail;
    }

 fail:
  if (file)
    grub_file_close (file);
}
<|MERGE_RESOLUTION|>--- conflicted
+++ resolved
@@ -45,25 +45,12 @@
 #include <grub/i386/relocator.h>
 
 extern grub_dl_t my_mod;
-<<<<<<< HEAD
 struct grub_relocator *grub_multiboot_relocator = NULL;
 static grub_uint32_t grub_multiboot_payload_eip;
-=======
-static grub_size_t code_size, alloc_mbi;
-
-char *grub_multiboot_payload_orig;
-grub_addr_t grub_multiboot_payload_dest;
-grub_size_t grub_multiboot_pure_size;
-grub_uint32_t grub_multiboot_payload_eip;
->>>>>>> c7a32e74
 
 static grub_err_t
 grub_multiboot_boot (void)
 {
-<<<<<<< HEAD
-=======
-  grub_size_t mbi_size;
->>>>>>> c7a32e74
   grub_err_t err;
   struct grub_relocator32_state state =
     {
@@ -76,35 +63,11 @@
       .esp = 0x7ff00
     };
 
-<<<<<<< HEAD
   err = grub_multiboot_make_mbi (&state.ebx);
   if (err)
     return err;
 
   grub_relocator32_boot (grub_multiboot_relocator, state);
-=======
-  mbi_size = grub_multiboot_get_mbi_size ();
-  if (alloc_mbi < mbi_size)
-    {
-      grub_multiboot_payload_orig
-	= grub_relocator32_realloc (grub_multiboot_payload_orig,
-				    grub_multiboot_pure_size + mbi_size);
-      if (!grub_multiboot_payload_orig)
-	return grub_errno;
-      alloc_mbi = mbi_size;
-    }
-
-  state.ebx = grub_multiboot_payload_dest + grub_multiboot_pure_size;
-  err = grub_multiboot_make_mbi (grub_multiboot_payload_orig,
-				 grub_multiboot_payload_dest,
-				 grub_multiboot_pure_size, mbi_size);
-  if (err)
-    return err;
-
-  grub_relocator32_boot (grub_multiboot_payload_orig,
-			 grub_multiboot_payload_dest,
-			 state);
->>>>>>> c7a32e74
 
   /* Not reached.  */
   return GRUB_ERR_NONE;
@@ -115,17 +78,9 @@
 {
   grub_multiboot_free_mbi ();
 
-<<<<<<< HEAD
   grub_relocator_unload (grub_multiboot_relocator);
   grub_multiboot_relocator = NULL;
 
-=======
-  grub_relocator32_free (grub_multiboot_payload_orig);
-
-  alloc_mbi = 0;
-
-  grub_multiboot_payload_orig = NULL;
->>>>>>> c7a32e74
   grub_dl_unref (my_mod);
 
   return GRUB_ERR_NONE;
@@ -158,10 +113,7 @@
   char buffer[MULTIBOOT_SEARCH];
   struct multiboot_header *header;
   grub_ssize_t len;
-<<<<<<< HEAD
   grub_err_t err;
-=======
->>>>>>> c7a32e74
 
   grub_loader_unset ();
 
@@ -214,14 +166,11 @@
 
   /* Skip filename.  */
   grub_multiboot_init_mbi (argc - 1, argv + 1);
-<<<<<<< HEAD
 
   grub_multiboot_relocator = grub_relocator_new ();
 
   if (!grub_multiboot_relocator)
     goto fail;
-=======
->>>>>>> c7a32e74
 
   if (header->flags & MULTIBOOT_AOUT_KLUDGE)
     {
@@ -236,17 +185,6 @@
 	code_size = (header->bss_end_addr - header->load_addr);
       else
 	code_size = load_size;
-<<<<<<< HEAD
-=======
-      grub_multiboot_payload_dest = header->load_addr;
-
-      grub_multiboot_pure_size += code_size;
-
-      /* Allocate a bit more to avoid relocations in most cases.  */
-      alloc_mbi = grub_multiboot_get_mbi_size () + 65536;
-      grub_multiboot_payload_orig
-	= grub_relocator32_alloc (grub_multiboot_pure_size + alloc_mbi);
->>>>>>> c7a32e74
 
       err = grub_relocator_alloc_chunk_addr (grub_multiboot_relocator, 
 					     &source, header->load_addr,
@@ -283,11 +221,7 @@
 
   if (grub_errno != GRUB_ERR_NONE)
     {
-<<<<<<< HEAD
       grub_relocator_unload (grub_multiboot_relocator);
-=======
-      grub_relocator32_free (grub_multiboot_payload_orig);
->>>>>>> c7a32e74
       grub_dl_unref (my_mod);
     }
 }
@@ -297,12 +231,8 @@
 {
   grub_file_t file = 0;
   grub_ssize_t size;
-<<<<<<< HEAD
   void *module = NULL;
   grub_addr_t target;
-=======
-  char *module = 0;
->>>>>>> c7a32e74
   grub_err_t err;
 
   if (argc == 0)
@@ -311,11 +241,7 @@
       goto fail;
     }
 
-<<<<<<< HEAD
   if (!grub_multiboot_relocator)
-=======
-  if (!grub_multiboot_payload_orig)
->>>>>>> c7a32e74
     {
       grub_error (GRUB_ERR_BAD_ARGUMENT,
 		  "you need to load the multiboot kernel first");
