--- conflicted
+++ resolved
@@ -39,298 +39,6 @@
   = {0xB3, 0xE2, 0x0F, 0x39, 0xF2, 0x92, 0x11, 0xD6,
      0x97, 0xA4, 0x00, 0x30, 0x65, 0x43, 0xEC, 0xAC};
 
-<<<<<<< HEAD
-=======
-#define rol(x,n) ( ((x) << (n)) | ((x) >> (32-(n))) )
-#define ror(x,n) ( ((x) >> (n)) | ((x) << (32-(n))) )
-
-typedef struct {
-  grub_uint32_t A,B,C,D;	  /* chaining variables */
-  grub_uint32_t  nblocks;
-  grub_uint8_t buf[64];
-  int  count;
-} MD5_CONTEXT;
-
-static void
-md5_init( void *context )
-{
-  MD5_CONTEXT *ctx = context;
-
-  ctx->A = 0x67452301;
-  ctx->B = 0xefcdab89;
-  ctx->C = 0x98badcfe;
-  ctx->D = 0x10325476;
-
-  ctx->nblocks = 0;
-  ctx->count = 0;
-}
-
-/* These are the four functions used in the four steps of the MD5 algorithm
-   and defined in the RFC 1321.  The first function is a little bit optimized
-   (as found in Colin Plumbs public domain implementation).  */
-/* #define FF(b, c, d) ((b & c) | (~b & d)) */
-#define FF(b, c, d) (d ^ (b & (c ^ d)))
-#define FG(b, c, d) FF (d, b, c)
-#define FH(b, c, d) (b ^ c ^ d)
-#define FI(b, c, d) (c ^ (b | ~d))
-
-
-/****************
- * transform n*64 grub_uint8_ts
- */
-static void
-transform ( MD5_CONTEXT *ctx, const unsigned char *data )
-{
-  grub_uint32_t correct_words[16];
-  register grub_uint32_t A = ctx->A;
-  register grub_uint32_t B = ctx->B;
-  register grub_uint32_t C = ctx->C;
-  register grub_uint32_t D = ctx->D;
-  grub_uint32_t *cwp = correct_words;
-
-#ifdef GRUB_CPU_WORDS_BIGENDIAN
-  {
-    int i;
-    const grub_uint32_t *p = (const grub_uint32_t *) data;
-
-    for (i = 0; i < 16; i++)
-      correct_words[i] = grub_le_to_cpu32 (p[i]);
-  }
-#else
-  grub_memcpy (correct_words, data, 64);
-#endif
-
-#define OP(a, b, c, d, s, T) \
-  do			         	   \
-  {					   \
-    a += FF (b, c, d) + (*cwp++) + T;    \
-    a = rol(a, s);			   \
-    a += b;				   \
-  }					   \
-  while (0)
-
-  /* Before we start, one word about the strange constants.
-     They are defined in RFC 1321 as
-
-     T[i] = (int) (4294967296.0 * fabs (sin (i))), i=1..64
-     */
-
-  /* Round 1.  */
-  OP (A, B, C, D,  7, 0xd76aa478);
-  OP (D, A, B, C, 12, 0xe8c7b756);
-  OP (C, D, A, B, 17, 0x242070db);
-  OP (B, C, D, A, 22, 0xc1bdceee);
-  OP (A, B, C, D,  7, 0xf57c0faf);
-  OP (D, A, B, C, 12, 0x4787c62a);
-  OP (C, D, A, B, 17, 0xa8304613);
-  OP (B, C, D, A, 22, 0xfd469501);
-  OP (A, B, C, D,  7, 0x698098d8);
-  OP (D, A, B, C, 12, 0x8b44f7af);
-  OP (C, D, A, B, 17, 0xffff5bb1);
-  OP (B, C, D, A, 22, 0x895cd7be);
-  OP (A, B, C, D,  7, 0x6b901122);
-  OP (D, A, B, C, 12, 0xfd987193);
-  OP (C, D, A, B, 17, 0xa679438e);
-  OP (B, C, D, A, 22, 0x49b40821);
-
-#undef OP
-#define OP(f, a, b, c, d, k, s, T)  \
-  do								      \
-  { 							      \
-    a += f (b, c, d) + correct_words[k] + T;		      \
-    a = rol(a, s);						      \
-    a += b; 						      \
-  } 							      \
-  while (0)
-
-  /* Round 2.  */
-  OP (FG, A, B, C, D,  1,  5, 0xf61e2562);
-  OP (FG, D, A, B, C,  6,  9, 0xc040b340);
-  OP (FG, C, D, A, B, 11, 14, 0x265e5a51);
-  OP (FG, B, C, D, A,  0, 20, 0xe9b6c7aa);
-  OP (FG, A, B, C, D,  5,  5, 0xd62f105d);
-  OP (FG, D, A, B, C, 10,  9, 0x02441453);
-  OP (FG, C, D, A, B, 15, 14, 0xd8a1e681);
-  OP (FG, B, C, D, A,  4, 20, 0xe7d3fbc8);
-  OP (FG, A, B, C, D,  9,  5, 0x21e1cde6);
-  OP (FG, D, A, B, C, 14,  9, 0xc33707d6);
-  OP (FG, C, D, A, B,  3, 14, 0xf4d50d87);
-  OP (FG, B, C, D, A,  8, 20, 0x455a14ed);
-  OP (FG, A, B, C, D, 13,  5, 0xa9e3e905);
-  OP (FG, D, A, B, C,  2,  9, 0xfcefa3f8);
-  OP (FG, C, D, A, B,  7, 14, 0x676f02d9);
-  OP (FG, B, C, D, A, 12, 20, 0x8d2a4c8a);
-
-  /* Round 3.  */
-  OP (FH, A, B, C, D,  5,  4, 0xfffa3942);
-  OP (FH, D, A, B, C,  8, 11, 0x8771f681);
-  OP (FH, C, D, A, B, 11, 16, 0x6d9d6122);
-  OP (FH, B, C, D, A, 14, 23, 0xfde5380c);
-  OP (FH, A, B, C, D,  1,  4, 0xa4beea44);
-  OP (FH, D, A, B, C,  4, 11, 0x4bdecfa9);
-  OP (FH, C, D, A, B,  7, 16, 0xf6bb4b60);
-  OP (FH, B, C, D, A, 10, 23, 0xbebfbc70);
-  OP (FH, A, B, C, D, 13,  4, 0x289b7ec6);
-  OP (FH, D, A, B, C,  0, 11, 0xeaa127fa);
-  OP (FH, C, D, A, B,  3, 16, 0xd4ef3085);
-  OP (FH, B, C, D, A,  6, 23, 0x04881d05);
-  OP (FH, A, B, C, D,  9,  4, 0xd9d4d039);
-  OP (FH, D, A, B, C, 12, 11, 0xe6db99e5);
-  OP (FH, C, D, A, B, 15, 16, 0x1fa27cf8);
-  OP (FH, B, C, D, A,  2, 23, 0xc4ac5665);
-
-  /* Round 4.  */
-  OP (FI, A, B, C, D,  0,  6, 0xf4292244);
-  OP (FI, D, A, B, C,  7, 10, 0x432aff97);
-  OP (FI, C, D, A, B, 14, 15, 0xab9423a7);
-  OP (FI, B, C, D, A,  5, 21, 0xfc93a039);
-  OP (FI, A, B, C, D, 12,  6, 0x655b59c3);
-  OP (FI, D, A, B, C,  3, 10, 0x8f0ccc92);
-  OP (FI, C, D, A, B, 10, 15, 0xffeff47d);
-  OP (FI, B, C, D, A,  1, 21, 0x85845dd1);
-  OP (FI, A, B, C, D,  8,  6, 0x6fa87e4f);
-  OP (FI, D, A, B, C, 15, 10, 0xfe2ce6e0);
-  OP (FI, C, D, A, B,  6, 15, 0xa3014314);
-  OP (FI, B, C, D, A, 13, 21, 0x4e0811a1);
-  OP (FI, A, B, C, D,  4,  6, 0xf7537e82);
-  OP (FI, D, A, B, C, 11, 10, 0xbd3af235);
-  OP (FI, C, D, A, B,  2, 15, 0x2ad7d2bb);
-  OP (FI, B, C, D, A,  9, 21, 0xeb86d391);
-
-  /* Put checksum in context given as argument.  */
-  ctx->A += A;
-  ctx->B += B;
-  ctx->C += C;
-  ctx->D += D;
-}
-
-/* The routine updates the message-digest context to
- * account for the presence of each of the characters inBuf[0..inLen-1]
- * in the message whose digest is being computed.
- */
-static void
-md5_write( void *context, const void *inbuf_arg , grub_size_t inlen)
-{
-  const unsigned char *inbuf = inbuf_arg;
-  MD5_CONTEXT *hd = context;
-
-  if( hd->count == 64 )  /* flush the buffer */
-  {
-    transform( hd, hd->buf );
-    //      _gcry_burn_stack (80+6*sizeof(void*));
-    hd->count = 0;
-    hd->nblocks++;
-  }
-  if( !inbuf )
-    return;
-
-  if( hd->count )
-  {
-    for( ; inlen && hd->count < 64; inlen-- )
-      hd->buf[hd->count++] = *inbuf++;
-    md5_write( hd, NULL, 0 );
-    if( !inlen )
-      return;
-  }
-  //  _gcry_burn_stack (80+6*sizeof(void*));
-
-  while( inlen >= 64 )
-  {
-    transform( hd, inbuf );
-    hd->count = 0;
-    hd->nblocks++;
-    inlen -= 64;
-    inbuf += 64;
-  }
-  for( ; inlen && hd->count < 64; inlen-- )
-    hd->buf[hd->count++] = *inbuf++;
-
-}
-
-
-
-/* The routine final terminates the message-digest computation and
- * ends with the desired message digest in mdContext->digest[0...15].
- * The handle is prepared for a new MD5 cycle.
- * Returns 16 grub_uint8_ts representing the digest.
- */
-static void
-md5_final( void *context)
-{
-  MD5_CONTEXT *hd = context;
-  grub_uint32_t t, msb, lsb;
-  grub_uint32_t *p;
-
-  md5_write(hd, NULL, 0); /* flush */;
-
-  t = hd->nblocks;
-  /* multiply by 64 to make a grub_uint8_t count */
-  lsb = t << 6;
-  msb = t >> 26;
-  /* add the count */
-  t = lsb;
-  if( (lsb += hd->count) < t )
-    msb++;
-  /* multiply by 8 to make a bit count */
-  t = lsb;
-  lsb <<= 3;
-  msb <<= 3;
-  msb |= t >> 29;
-
-  if( hd->count < 56 )  /* enough room */
-  {
-    hd->buf[hd->count++] = 0x80; /* pad */
-    while( hd->count < 56 )
-      hd->buf[hd->count++] = 0;  /* pad */
-  }
-  else  /* need one extra block */
-  {
-    hd->buf[hd->count++] = 0x80; /* pad character */
-    while( hd->count < 64 )
-      hd->buf[hd->count++] = 0;
-    md5_write(hd, NULL, 0);  /* flush */;
-    grub_memset(hd->buf, 0, 56 ); /* fill next block with zeroes */
-  }
-  /* append the 64 bit count */
-  hd->buf[56] = lsb	   ;
-  hd->buf[57] = lsb >>  8;
-  hd->buf[58] = lsb >> 16;
-  hd->buf[59] = lsb >> 24;
-  hd->buf[60] = msb	   ;
-  hd->buf[61] = msb >>  8;
-  hd->buf[62] = msb >> 16;
-  hd->buf[63] = msb >> 24;
-  transform( hd, hd->buf );
-  //  _gcry_burn_stack (80+6*sizeof(void*));
-
-  p = (grub_uint32_t *) hd->buf;
-#define X(a) do { *p = grub_le_to_cpu32 (hd->a); p++; } while (0)
-  X(A);
-  X(B);
-  X(C);
-  X(D);
-#undef X
-
-}
-
-/**
- * GRUB2 Crypto Interface
- * Written by Michael Gorven
- */
-static grub_err_t
-md5 (const char *in, grub_size_t insize, char *out)
-{
-  MD5_CONTEXT hd;
-
-  md5_init (&hd);
-  md5_write (&hd, in, insize);
-  md5_final (&hd);
-  grub_memcpy (out, hd.buf, 16);
-
-  return GRUB_ERR_NONE;
-}
-
->>>>>>> 19b7da69
 static grub_err_t
 grub_cmd_xnu_uuid (grub_command_t cmd __attribute__ ((unused)),
 		   int argc, char **args)
