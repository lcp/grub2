/* normal_parser.h  */
/*
 *  GRUB  --  GRand Unified Bootloader
 *  Copyright (C) 2005,2007,2009,2010  Free Software Foundation, Inc.
 *
 *  GRUB is free software: you can redistribute it and/or modify
 *  it under the terms of the GNU General Public License as published by
 *  the Free Software Foundation, either version 3 of the License, or
 *  (at your option) any later version.
 *
 *  GRUB is distributed in the hope that it will be useful,
 *  but WITHOUT ANY WARRANTY; without even the implied warranty of
 *  MERCHANTABILITY or FITNESS FOR A PARTICULAR PURPOSE.  See the
 *  GNU General Public License for more details.
 *
 *  You should have received a copy of the GNU General Public License
 *  along with GRUB.  If not, see <http://www.gnu.org/licenses/>.
 */

#ifndef GRUB_NORMAL_PARSER_HEADER
#define GRUB_NORMAL_PARSER_HEADER	1

#include <grub/types.h>
#include <grub/err.h>
#include <grub/parser.h>
#include <grub/command.h>

struct grub_script_mem;

/* The generic header for each scripting command or structure.  */
struct grub_script_cmd
{
  /* This function is called to execute the command.  */
  grub_err_t (*exec) (struct grub_script_cmd *cmd);

  /* The next command.  This can be used by the parent to form a chain
     of commands.  */
  struct grub_script_cmd *next;
};

struct grub_script
{
  unsigned refcnt;
  struct grub_script_mem *mem;
  struct grub_script_cmd *cmd;

<<<<<<< HEAD
  /* Other grub_script's from block arguments.  */
  struct grub_script *siblings;
=======
  /* grub_scripts from block arguments.  */
  struct grub_script *next_siblings;
>>>>>>> 5d173d83
  struct grub_script *children;
};

typedef enum
{
  GRUB_SCRIPT_ARG_TYPE_VAR,
  GRUB_SCRIPT_ARG_TYPE_TEXT,
  GRUB_SCRIPT_ARG_TYPE_DQVAR,
  GRUB_SCRIPT_ARG_TYPE_DQSTR,
  GRUB_SCRIPT_ARG_TYPE_SQSTR,
  GRUB_SCRIPT_ARG_TYPE_BLOCK
} grub_script_arg_type_t;

/* A part of an argument.  */
struct grub_script_arg
{
  grub_script_arg_type_t type;

  char *str;

  /* Parsed block argument.  */
  struct grub_script *script;

  /* Next argument part.  */
  struct grub_script_arg *next;
};

/* An argument vector.  */
struct grub_script_argv
{
  unsigned argc;
  char **args;
  struct grub_script *script;
};

/* A complete argument.  It consists of a list of one or more `struct
   grub_script_arg's.  */
struct grub_script_arglist
{
  struct grub_script_arglist *next;
  struct grub_script_arg *arg;
  /* Only stored in the first link.  */
  int argcount;
};

/* A single command line.  */
struct grub_script_cmdline
{
  struct grub_script_cmd cmd;

  /* The arguments for this command.  */
  struct grub_script_arglist *arglist;
};

/* An if statement.  */
struct grub_script_cmdif
{
  struct grub_script_cmd cmd;

  /* The command used to check if the 'if' is true or false.  */
  struct grub_script_cmd *exec_to_evaluate;

  /* The code executed in case the result of 'if' was true.  */
  struct grub_script_cmd *exec_on_true;

  /* The code executed in case the result of 'if' was false.  */
  struct grub_script_cmd *exec_on_false;
};

/* A for statement.  */
struct grub_script_cmdfor
{
  struct grub_script_cmd cmd;

  /* The name used as looping variable.  */
  struct grub_script_arg *name;

  /* The words loop iterates over.  */
  struct grub_script_arglist *words;

  /* The command list executed in each loop.  */
  struct grub_script_cmd *list;
};

/* A while/until command.  */
struct grub_script_cmdwhile
{
  struct grub_script_cmd cmd;

  /* The command list used as condition.  */
  struct grub_script_cmd *cond;

  /* The command list executed in each loop.  */
  struct grub_script_cmd *list;

  /* The flag to indicate this as "until" loop.  */
  int until;
};

/* State of the lexer as passed to the lexer.  */
struct grub_lexer_param
{
  /* Function used by the lexer to get a new line when more input is
     expected, but not available.  */
  grub_reader_getline_t getline;

  /* A reference counter.  If this is >0 it means that the parser
     expects more tokens and `getline' should be called to fetch more.
     Otherwise the lexer can stop processing if the current buffer is
     depleted.  */
  int refs;

  /* While walking through the databuffer, `record' the characters to
     this other buffer.  It can be used to edit the menu entry at a
     later moment.  */

  /* If true, recording is enabled.  */
  int record;

  /* Points to the recording.  */
  char *recording;

  /* index in the RECORDING.  */
  int recordpos;

  /* Size of RECORDING.  */
  int recordlen;

  /* End of file reached.  */
  int eof;

  /* Merge multiple word tokens.  */
  int merge_start;
  int merge_end;

  /* Part of a multi-part token.  */
  char *text;
  unsigned used;
  unsigned size;

  /* Type of text.  */
  grub_script_arg_type_t type;

  /* Flex scanner.  */
  void *yyscanner;

  /* Flex scanner buffer.  */
  void *buffer;
};

#define GRUB_LEXER_INITIAL_TEXT_SIZE   32
#define GRUB_LEXER_INITIAL_RECORD_SIZE 256

/* State of the parser as passes to the parser.  */
struct grub_parser_param
{
  /* Keep track of the memory allocated for this specific
     function.  */
  struct grub_script_mem *func_mem;

  /* When set to 0, no errors have occurred during parsing.  */
  int err;

  /* The memory that was used while parsing and scanning.  */
  struct grub_script_mem *memused;

  /* The block argument scripts.  */
  struct grub_script *scripts;

  /* The result of the parser.  */
  struct grub_script_cmd *parsed;

  struct grub_lexer_param *lexerstate;
};

void grub_script_init (void);
void grub_script_fini (void);

void grub_script_mem_free (struct grub_script_mem *mem);
<<<<<<< HEAD
=======

>>>>>>> 5d173d83
void grub_script_argv_free    (struct grub_script_argv *argv);
int grub_script_argv_make     (struct grub_script_argv *argv, int argc, char **args);
int grub_script_argv_next     (struct grub_script_argv *argv);
int grub_script_argv_append   (struct grub_script_argv *argv, const char *s);
int grub_script_argv_split_append (struct grub_script_argv *argv, char *s);

struct grub_script_arglist *
grub_script_create_arglist (struct grub_parser_param *state);

struct grub_script_arglist *
grub_script_add_arglist (struct grub_parser_param *state,
			 struct grub_script_arglist *list,
			 struct grub_script_arg *arg);
struct grub_script_cmd *
grub_script_create_cmdline (struct grub_parser_param *state,
			    struct grub_script_arglist *arglist);

struct grub_script_cmd *
grub_script_create_cmdif (struct grub_parser_param *state,
			  struct grub_script_cmd *exec_to_evaluate,
			  struct grub_script_cmd *exec_on_true,
			  struct grub_script_cmd *exec_on_false);

struct grub_script_cmd *
grub_script_create_cmdfor (struct grub_parser_param *state,
			   struct grub_script_arg *name,
			   struct grub_script_arglist *words,
			   struct grub_script_cmd *list);

struct grub_script_cmd *
grub_script_create_cmdwhile (struct grub_parser_param *state,
			     struct grub_script_cmd *cond,
			     struct grub_script_cmd *list,
			     int is_an_until_loop);

struct grub_script_cmd *
grub_script_append_cmd (struct grub_parser_param *state,
			struct grub_script_cmd *list,
			struct grub_script_cmd *last);
struct grub_script_arg *
grub_script_arg_add (struct grub_parser_param *state,
		     struct grub_script_arg *arg,
		     grub_script_arg_type_t type, char *str);

struct grub_script *grub_script_parse (char *script,
				       grub_reader_getline_t getline);
void grub_script_free (struct grub_script *script);
struct grub_script *grub_script_create (struct grub_script_cmd *cmd,
					struct grub_script_mem *mem);

struct grub_lexer_param *grub_script_lexer_init (struct grub_parser_param *parser,
						 char *script,
						 grub_reader_getline_t getline);
void grub_script_lexer_fini (struct grub_lexer_param *);
void grub_script_lexer_ref (struct grub_lexer_param *);
void grub_script_lexer_deref (struct grub_lexer_param *);
unsigned grub_script_lexer_record_start (struct grub_parser_param *);
char *grub_script_lexer_record_stop (struct grub_parser_param *, unsigned);
int  grub_script_lexer_yywrap (struct grub_parser_param *);
void grub_script_lexer_record (struct grub_parser_param *, char *);

/* Functions to track allocated memory.  */
struct grub_script_mem *grub_script_mem_record (struct grub_parser_param *state);
struct grub_script_mem *grub_script_mem_record_stop (struct grub_parser_param *state,
						     struct grub_script_mem *restore);
void *grub_script_malloc (struct grub_parser_param *state, grub_size_t size);

/* Functions used by bison.  */
union YYSTYPE;
int grub_script_yylex (union YYSTYPE *, struct grub_parser_param *);
int grub_script_yyparse (struct grub_parser_param *);
void grub_script_yyerror (struct grub_parser_param *, char const *);

/* Commands to execute, don't use these directly.  */
grub_err_t grub_script_execute_cmdline (struct grub_script_cmd *cmd);
grub_err_t grub_script_execute_cmdlist (struct grub_script_cmd *cmd);
grub_err_t grub_script_execute_cmdif (struct grub_script_cmd *cmd);
grub_err_t grub_script_execute_cmdfor (struct grub_script_cmd *cmd);
grub_err_t grub_script_execute_cmdwhile (struct grub_script_cmd *cmd);

/* Execute any GRUB pre-parsed command or script.  */
grub_err_t grub_script_execute (struct grub_script *script);
grub_err_t grub_script_execute_sourcecode (const char *source, int argc, char **args);

/* Break command for loops.  */
grub_err_t grub_script_break (grub_command_t cmd, int argc, char *argv[]);

/* SHIFT command for GRUB script.  */
grub_err_t grub_script_shift (grub_command_t cmd, int argc, char *argv[]);

/* SETPARAMS command for GRUB script functions.  */
grub_err_t grub_script_setparams (grub_command_t cmd, int argc, char *argv[]);

/* This variable points to the parsed command.  This is used to
   communicate with the bison code.  */
extern struct grub_script_cmd *grub_script_parsed;



/* The function description.  */
struct grub_script_function
{
  /* The name.  */
  char *name;

  /* The script function.  */
  struct grub_script *func;

  /* The flags.  */
  unsigned flags;

  /* The next element.  */
  struct grub_script_function *next;

  int references;
};
typedef struct grub_script_function *grub_script_function_t;

extern grub_script_function_t grub_script_function_list;

#define FOR_SCRIPT_FUNCTIONS(var) for((var) = grub_script_function_list; \
				      (var); (var) = (var)->next)

grub_script_function_t grub_script_function_create (struct grub_script_arg *functionname,
						    struct grub_script *cmd);
void grub_script_function_remove (const char *name);
grub_script_function_t grub_script_function_find (char *functionname);

grub_err_t grub_script_function_call (grub_script_function_t func,
				      int argc, char **args);

char **
grub_script_execute_arglist_to_argv (struct grub_script_arglist *arglist, int *count);

static inline struct grub_script *
grub_script_get (struct grub_script *script)
{
  if (script)
    script->refcnt++;
  return script;
}

static inline void
grub_script_put (struct grub_script *script)
{
  if (! script)
    return;

  if (script->refcnt == 0)
    grub_script_free (script);
  else
    script->refcnt--;
}

grub_err_t
grub_normal_parse_line (char *line, grub_reader_getline_t getline);

static inline struct grub_script *
grub_script_ref (struct grub_script *script)
{
  if (script)
    script->refcnt++;
  return script;
}

static inline void
grub_script_unref (struct grub_script *script)
{
  if (! script)
    return;

  if (script->refcnt == 0)
    grub_script_free (script);
  else
    script->refcnt--;
}

#endif /* ! GRUB_NORMAL_PARSER_HEADER */<|MERGE_RESOLUTION|>--- conflicted
+++ resolved
@@ -44,13 +44,8 @@
   struct grub_script_mem *mem;
   struct grub_script_cmd *cmd;
 
-<<<<<<< HEAD
-  /* Other grub_script's from block arguments.  */
-  struct grub_script *siblings;
-=======
   /* grub_scripts from block arguments.  */
   struct grub_script *next_siblings;
->>>>>>> 5d173d83
   struct grub_script *children;
 };
 @@ -231,10 +226,7 @@
 void grub_script_fini (void);
 
 void grub_script_mem_free (struct grub_script_mem *mem);
-<<<<<<< HEAD
-=======
-
->>>>>>> 5d173d83
+
 void grub_script_argv_free    (struct grub_script_argv *argv);
 int grub_script_argv_make     (struct grub_script_argv *argv, int argc, char **args);
 int grub_script_argv_next     (struct grub_script_argv *argv);
@@ -328,6 +320,12 @@
 /* SETPARAMS command for GRUB script functions.  */
 grub_err_t grub_script_setparams (grub_command_t cmd, int argc, char *argv[]);
 
+/* Break command for loops.  */
+grub_err_t grub_script_break (grub_command_t cmd, int argc, char *argv[]);
+
+/* SHIFT command for GRUB script.  */
+grub_err_t grub_script_shift (grub_command_t cmd, int argc, char *argv[]);
+
 /* This variable points to the parsed command.  This is used to
    communicate with the bison code.  */
 extern struct grub_script_cmd *grub_script_parsed;
