--- conflicted
+++ resolved
@@ -22,8 +22,10 @@
 #include <grub/types.h>
 #include <grub/err.h>
 #include <grub/list.h>
-<<<<<<< HEAD
 #include <grub/fs.h>
+#include <grub/net/netbuff.h>
+#include <grub/net/type_net.h>
+#include <grub/net/protocol.h>
 
 typedef struct grub_fs *grub_net_app_level_t;
 
@@ -66,43 +68,20 @@
 
 struct grub_net_card_driver
 {
-  grub_err_t (*send) (struct grub_net_card *dev, void *buf,
-		      grub_size_t buflen);
-  grub_size_t (*recv) (struct grub_net_card *dev, void *buf,
-		       grub_size_t buflen);  
-};
-
-=======
-#include <grub/net/netbuff.h>
-#include <grub/net/type_net.h>
-#include <grub/net/protocol.h>
-
-struct grub_net_card;
-
-
-struct grub_net_card_driver
-{
   struct grub_net_card_driver *next;
   char *name;
   grub_err_t (*init) (struct grub_net_card *dev);
   grub_err_t (*fini) (struct grub_net_card *dev);
-  grub_err_t (*send) (struct grub_net_card *dev,struct grub_net_buff *nb);
-  grub_size_t (*recv) (struct grub_net_card *dev,struct grub_net_buff *nb);  
-};
-
-struct grub_net_addr
-{
-  grub_uint8_t *addr;
-  grub_size_t len; 
-};
-
->>>>>>> 87fdc7e8
+  grub_err_t (*send) (struct grub_net_card *dev, struct grub_net_buff *buf);
+  grub_size_t (*recv) (struct grub_net_card *dev, struct grub_net_buff *buf);  
+};
+
+
 struct grub_net_card
 {
   struct grub_net_card *next;
   char *name;
   struct grub_net_card_driver *driver;
-<<<<<<< HEAD
   grub_net_link_level_address_t default_address;
   grub_net_card_flags_t flags;
   void *data;
@@ -136,7 +115,59 @@
   };
 } grub_net_network_level_netaddress_t;
 
-struct grub_net_network_level_interface;
+typedef struct grub_net_packet
+{
+  struct grub_net_packet *next;
+  struct grub_net_packet *prev;
+  struct grub_net_packets *up;
+  struct grub_net_buff *nb;
+} grub_net_packet_t;
+
+typedef struct grub_net_packets
+{
+  struct grub_net_packet *first;
+  struct grub_net_packet *last;
+} grub_net_packets_t;
+
+#define FOR_PACKETS(cont,var) for (var = (cont).first; var; var = var->next)
+
+static inline grub_err_t
+grub_net_put_packet (grub_net_packets_t *pkts, struct grub_net_buff *nb)
+{
+  struct grub_net_packet *n;
+
+  n = grub_malloc (sizeof (*n));
+  if (!n)
+    return grub_errno;
+
+  n->nb = nb;
+  n->next = NULL;
+  n->prev = NULL;
+  n->up = pkts;
+  if (pkts->first)
+    {
+      pkts->last->next = n;
+      pkts->last = n;
+      n->prev = pkts->last;
+    }
+  else
+    pkts->first = pkts->last = n;
+
+  return GRUB_ERR_NONE;
+}
+
+static inline void
+grub_net_remove_packet (grub_net_packet_t *pkt)
+{
+  if (pkt->prev)
+    pkt->prev->next = pkt->next;
+  else
+    pkt->up->first = pkt->next;
+  if (pkt->next)
+    pkt->next->prev = pkt->prev;
+  else
+    pkt->up->last = pkt->prev;
+}
 
 struct grub_net_network_level_interface
 {
@@ -148,52 +179,13 @@
   grub_net_interface_flags_t flags;
   struct grub_net_bootp_ack *dhcp_ack;
   grub_size_t dhcp_acklen;
+  grub_net_packets_t nl_pending;
   void *data;
-=======
-  /*transport layer address*/
-  struct grub_net_addr *tla;
-  /*internet layer address*/
-  struct grub_net_addr *ila;
-  /*link layer address*/
-  struct grub_net_addr *lla;
-  void *data;
-};
-
-//struct grub_net_network_layer_interface;
-
-struct grub_net_network_layer_interface
-{
-  struct grub_net_network_layer_interface *next;
-  char *name;
-  /* Underlying protocol.  */
-  struct grub_net_network_layer_protocol *protocol;
-  struct grub_net_card *card;
-  grub_net_network_layer_address_t address;
-  void *data;
-};
-
-struct grub_net_route
-{
-  struct grub_net_route *next;
-  grub_net_network_layer_netaddress_t target;
-  char *name;
-  struct grub_net_network_layer_protocol *prot;
-  int is_gateway;
-  union
-  {
-    struct grub_net_network_layer_interface *interface;
-    grub_net_network_layer_address_t gw;
-  };
->>>>>>> 87fdc7e8
 };
 
 struct grub_net_session;
 
-<<<<<<< HEAD
 struct grub_net_session_level_protocol
-=======
-struct grub_net_session_layer_protocol
->>>>>>> 87fdc7e8
 {
   void (*close) (struct grub_net_session *session);
   grub_ssize_t (*recv) (struct grub_net_session *session, void *buf,
@@ -204,11 +196,7 @@
 
 struct grub_net_session
 {
-<<<<<<< HEAD
   struct grub_net_session_level_protocol *protocol;
-=======
-  struct grub_net_session_layer_protocol *protocol;
->>>>>>> 87fdc7e8
   void *data;
 };
 
@@ -232,7 +220,6 @@
   return session->protocol->recv (session, buf, size);
 }
 
-<<<<<<< HEAD
 struct grub_net_network_level_interface *
 grub_net_add_addr (const char *name, struct grub_net_card *card,
 		   grub_net_network_level_address_t addr,
@@ -263,45 +250,6 @@
 						 (grub_net_app_level_list))
 
 extern struct grub_net_card *grub_net_cards;
-=======
-extern struct grub_net_network_layer_interface *EXPORT_VAR(grub_net_network_layer_interfaces);
-
-static inline void
-grub_net_network_layer_interface_register (struct grub_net_network_layer_interface *inter)
-{
-  grub_list_push (GRUB_AS_LIST_P (&grub_net_network_layer_interfaces),
-		  GRUB_AS_LIST (inter));
-}
-
-static inline void
-grub_net_network_layer_interface_unregister (struct grub_net_network_layer_interface *inter)
-{
-  grub_list_remove (GRUB_AS_LIST_P (&grub_net_network_layer_interfaces),
-		    GRUB_AS_LIST (inter));
-}
-
-#define FOR_NET_NETWORK_LEVEL_INTERFACES(var) for (var = grub_net_network_layer_interfaces; var; var = var->next)
-
-extern struct grub_net_route *EXPORT_VAR(grub_net_routes);
-
-static inline void
-grub_net_route_register (struct grub_net_route *route)
-{
-  grub_list_push (GRUB_AS_LIST_P (&grub_net_routes),
-		  GRUB_AS_LIST (route));
-}
-
-static inline void
-grub_net_route_unregister (struct grub_net_route *route)
-{
-  grub_list_remove (GRUB_AS_LIST_P (&grub_net_routes),
-		    GRUB_AS_LIST (route));
-}
-
-#define FOR_NET_ROUTES(var) for (var = grub_net_routes; var; var = var->next)
-
-extern struct grub_net_card *EXPORT_VAR(grub_net_cards);
->>>>>>> 87fdc7e8
 
 static inline void
 grub_net_card_register (struct grub_net_card *card)
@@ -318,7 +266,6 @@
 }
 
 #define FOR_NET_CARDS(var) for (var = grub_net_cards; var; var = var->next)
-<<<<<<< HEAD
 
 struct grub_net_session *
 grub_net_open_tcp (char *address, grub_uint16_t port);
@@ -391,51 +338,26 @@
 
 extern struct grub_net_network_level_interface *grub_net_network_level_interfaces;
 #define FOR_NET_NETWORK_LEVEL_INTERFACES(var) for (var = grub_net_network_level_interfaces; var; var = var->next)
-=======
-struct grub_net_card_driver *grub_net_card_drivers;
-
-static inline void
-grub_net_card_driver_register (struct grub_net_card_driver *driver)
-{
-  grub_list_push (GRUB_AS_LIST_P (&grub_net_card_drivers),
-		  GRUB_AS_LIST (driver));
-}
-
-static inline void
-grub_net_card_driver_unregister (struct grub_net_card_driver *driver)
-{
-  grub_list_remove (GRUB_AS_LIST_P (&grub_net_card_drivers),
-		    GRUB_AS_LIST (driver));
-}
-
-void ofdriver_ini(void);
-void ofdriver_fini(void);
-
-#define FOR_NET_CARD_DRIVERS(var) for (var = grub_net_card_drivers; var; var = var->next)
-
-#define FOR_NET_NETWORK_LEVEL_PROTOCOLS(var) for ((var) = grub_net_network_layer_protocols; (var); (var) = (var)->next)
-
-static inline grub_err_t
-grub_net_resolve_address_in_protocol (struct grub_net_network_layer_protocol *prot,
-				      char *name,
-				      grub_net_network_layer_address_t *addr)
-{
-  return prot->ntoa (name, addr);
-}
-
-struct grub_net_session *
-grub_net_open_tcp (char *address, grub_uint16_t port);
-
-grub_err_t
-grub_net_resolve_address (struct grub_net_network_layer_protocol **prot,
-			  char *name,
-			  grub_net_network_layer_address_t *addr);
-
-grub_err_t
-grub_net_route_address (grub_net_network_layer_address_t addr,
-			grub_net_network_layer_address_t *gateway,
-			struct grub_net_network_layer_interface **interf);
->>>>>>> 87fdc7e8
-
+
+grub_err_t grub_net_send_link_layer (struct grub_net_network_level_interface *inf,
+				     struct grub_net_buff *nb,
+				     grub_net_link_level_address_t *target); 
+
+typedef int
+(*grub_net_packet_handler_t) (struct grub_net_buff *nb,
+			      struct grub_net_network_level_interface *inf);
+
+grub_err_t grub_net_recv_link_layer (struct grub_net_network_level_interface *inf,
+				     grub_net_packet_handler_t handler); 
+
+grub_err_t 
+grub_net_recv_ip_packets (struct grub_net_network_level_interface *inf);
+
+grub_err_t
+grub_net_send_ip_packet (struct grub_net_network_level_interface *inf,
+			 const grub_net_network_level_address_t *target,
+			 struct grub_net_buff *nb);
+
+#define FOR_NET_NL_PACKETS(inf, var) FOR_PACKETS(inf->nl_pending, var)
 
 #endif /* ! GRUB_NET_HEADER */