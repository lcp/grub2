--- conflicted
+++ resolved
@@ -38,6 +38,7 @@
 #define GRUB_TERM_KEY_DC        (GRUB_TERM_EXTENDED | 7)
 #define GRUB_TERM_KEY_PPAGE     (GRUB_TERM_EXTENDED | 8)
 #define GRUB_TERM_KEY_NPAGE     (GRUB_TERM_EXTENDED | 9)
+
 /* Used by keylayouts code. Never returned in grub_getkey.  */
 #define GRUB_TERM_KEY_102       (GRUB_TERM_EXTENDED | 10)
 #define GRUB_TERM_KEY_SHIFT_102 (GRUB_TERM_EXTENDED | 11)
@@ -148,15 +149,11 @@
   int (*getkey) (struct grub_term_input *term);
 
   /* Get keyboard modifier status.  */
-<<<<<<< HEAD
-  int (*getkeystatus) (void);
+  int (*getkeystatus) (struct grub_term_input *term);
 
   grub_uint32_t flags;
-=======
-  int (*getkeystatus) (struct grub_term_input *term);
 
   void *data;
->>>>>>> 5fc77f2a
 };
 typedef struct grub_term_input *grub_term_input_t;
 
@@ -299,21 +296,10 @@
 #define FOR_ACTIVE_TERM_OUTPUTS(var) FOR_LIST_ELEMENTS((var), (grub_term_outputs))
 #define FOR_DISABLED_TERM_OUTPUTS(var) FOR_LIST_ELEMENTS((var), (grub_term_outputs_disabled))
 
-<<<<<<< HEAD
-void EXPORT_FUNC(grub_putchar) (int c);
-void EXPORT_FUNC(grub_putcode) (grub_uint32_t code,
-				struct grub_term_output *term);
+void grub_putcode (grub_uint32_t code, struct grub_term_output *term);
 extern int (*EXPORT_VAR(grub_getkey)) (void);
 int grub_checkkey (void);
-void EXPORT_FUNC(grub_cls) (void);
-void EXPORT_FUNC(grub_setcolorstate) (grub_term_color_state state);
-=======
-void grub_putcode (grub_uint32_t code, struct grub_term_output *term);
-int EXPORT_FUNC(grub_getkey) (void);
-int EXPORT_FUNC(grub_checkkey) (void);
-int EXPORT_FUNC(grub_getkeystatus) (void);
 void grub_cls (void);
->>>>>>> 5fc77f2a
 void EXPORT_FUNC(grub_refresh) (void);
 void grub_puts_terminal (const char *str, struct grub_term_output *term);
 grub_uint16_t *grub_term_save_pos (void);
