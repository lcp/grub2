/* gui_list.c - GUI component to display a selectable list of items.  */
/*
 *  GRUB  --  GRand Unified Bootloader
 *  Copyright (C) 2008,2009  Free Software Foundation, Inc.
 *
 *  GRUB is free software: you can redistribute it and/or modify
 *  it under the terms of the GNU General Public License as published by
 *  the Free Software Foundation, either version 3 of the License, or
 *  (at your option) any later version.
 *
 *  GRUB is distributed in the hope that it will be useful,
 *  but WITHOUT ANY WARRANTY; without even the implied warranty of
 *  MERCHANTABILITY or FITNESS FOR A PARTICULAR PURPOSE.  See the
 *  GNU General Public License for more details.
 *
 *  You should have received a copy of the GNU General Public License
 *  along with GRUB.  If not, see <http://www.gnu.org/licenses/>.
 */

#include <grub/mm.h>
#include <grub/misc.h>
#include <grub/gui.h>
#include <grub/gui_string_util.h>
#include <grub/gfxmenu_view.h>
#include <grub/gfxwidgets.h>

struct grub_gui_list_impl
{
  struct grub_gui_list list;

  grub_gui_container_t parent;
  grub_video_rect_t bounds;
  char *id;
  int visible;

  int icon_width;
  int icon_height;
  int item_height;
  int item_padding;
  int item_icon_space;
  int item_spacing;
  grub_font_t item_font;
  grub_font_t selected_item_font;
  grub_gui_color_t item_color;
  int selected_item_color_set;
  grub_gui_color_t selected_item_color;

  int draw_scrollbar;
  int need_to_recreate_scrollbar;
  char *scrollbar_frame_pattern;
  char *scrollbar_thumb_pattern;
  grub_gfxmenu_box_t scrollbar_frame;
  grub_gfxmenu_box_t scrollbar_thumb;
  int scrollbar_width;

  int first_shown_index;

  int need_to_recreate_boxes;
  char *theme_dir;
  char *menu_box_pattern;
  char *selected_item_box_pattern;
  grub_gfxmenu_box_t menu_box;
  grub_gfxmenu_box_t selected_item_box;

  grub_gfxmenu_icon_manager_t icon_manager;

  grub_gfxmenu_view_t view;
};

typedef struct grub_gui_list_impl *list_impl_t;

static void
list_destroy (void *vself)
{
  list_impl_t self = vself;

  grub_free (self->theme_dir);
  grub_free (self->menu_box_pattern);
  grub_free (self->selected_item_box_pattern);
  if (self->menu_box)
    self->menu_box->destroy (self->menu_box);
  if (self->selected_item_box)
    self->selected_item_box->destroy (self->selected_item_box);
  if (self->icon_manager)
    grub_gfxmenu_icon_manager_destroy (self->icon_manager);

  grub_free (self);
}

static int
get_num_shown_items (list_impl_t self)
{
<<<<<<< HEAD
  int n = self->view->menu->size;
  if (self->min_items_shown != -1 && n < self->min_items_shown)
    n = self->min_items_shown;
  if (self->max_items_shown != -1 && n > self->max_items_shown)
    n = self->max_items_shown;
  return n;
=======
  int boxpad = self->item_padding;
  int item_vspace = self->item_spacing;
  int item_height = self->item_height;
  
  grub_gfxmenu_box_t box = self->menu_box;
  int box_top_pad = box->get_top_pad (box);
  int box_bottom_pad = box->get_bottom_pad (box);
      
  return (self->bounds.height + item_vspace - 2 * boxpad
	  - box_top_pad - box_bottom_pad) / (item_height + item_vspace);
>>>>>>> be42af38
}

static int
check_boxes (list_impl_t self)
{
  if (self->need_to_recreate_boxes)
    {
      grub_gui_recreate_box (&self->menu_box,
                             self->menu_box_pattern,
                             self->theme_dir);

      grub_gui_recreate_box (&self->selected_item_box,
                             self->selected_item_box_pattern,
                             self->theme_dir);

      self->need_to_recreate_boxes = 0;
    }

  return (self->menu_box != 0 && self->selected_item_box != 0);
}

static int
check_scrollbar (list_impl_t self)
{
  if (self->need_to_recreate_scrollbar)
    {
      grub_gui_recreate_box (&self->scrollbar_frame,
                             self->scrollbar_frame_pattern,
                             self->theme_dir);

      grub_gui_recreate_box (&self->scrollbar_thumb,
                             self->scrollbar_thumb_pattern,
                             self->theme_dir);

      self->need_to_recreate_scrollbar = 0;
    }

  return (self->scrollbar_frame != 0 && self->scrollbar_thumb != 0);
}

static const char *
list_get_id (void *vself)
{
  list_impl_t self = vself;
  return self->id;
}

static int
list_is_instance (void *vself __attribute__((unused)), const char *type)
{
  return (grub_strcmp (type, "component") == 0
          || grub_strcmp (type, "list") == 0);
}

static struct grub_video_bitmap *
get_item_icon (list_impl_t self, int item_index)
{
  grub_menu_entry_t entry;
  entry = grub_menu_get_entry (self->view->menu, item_index);
  if (! entry)
    return 0;

  return grub_gfxmenu_icon_manager_get_icon (self->icon_manager, entry);
}

static void
make_selected_item_visible (list_impl_t self)
{
  int selected_index = self->view->selected;
  if (selected_index < 0)
    return;   /* No item is selected.  */
  int num_shown_items = get_num_shown_items (self);
  int last_shown_index = self->first_shown_index + (num_shown_items - 1);
  if (selected_index < self->first_shown_index)
    self->first_shown_index = selected_index;
  else if (selected_index > last_shown_index)
    self->first_shown_index = selected_index - (num_shown_items - 1);
}

/* Draw a scrollbar on the menu.  */
static void
draw_scrollbar (list_impl_t self,
                int value, int extent, int min, int max,
                int rightx, int topy, int height)
{
  grub_gfxmenu_box_t frame = self->scrollbar_frame;
  grub_gfxmenu_box_t thumb = self->scrollbar_thumb;
  int frame_vertical_pad = (frame->get_top_pad (frame)
                            + frame->get_bottom_pad (frame));
  int frame_horizontal_pad = (frame->get_left_pad (frame)
                              + frame->get_right_pad (frame));
  int tracktop = topy + frame->get_top_pad (frame);
  int tracklen = height - frame_vertical_pad;
  frame->set_content_size (frame, self->scrollbar_width, tracklen);
  int thumby = tracktop + tracklen * (value - min) / (max - min);
  int thumbheight = tracklen * extent / (max - min) + 1;
  thumb->set_content_size (thumb,
                           self->scrollbar_width - frame_horizontal_pad,
                           thumbheight - (thumb->get_top_pad (thumb)
                                          + thumb->get_bottom_pad (thumb)));
  frame->draw (frame,
               rightx - (self->scrollbar_width + frame_horizontal_pad),
               topy);
  thumb->draw (thumb,
               rightx - (self->scrollbar_width - frame->get_right_pad (frame)),
               thumby);
}

/* Draw the list of items.  */
static void
draw_menu (list_impl_t self)
{
  if (! self->menu_box || ! self->selected_item_box)
    return;

  int boxpad = self->item_padding;
  int icon_text_space = self->item_icon_space;
  int item_vspace = self->item_spacing;

  int ascent = grub_font_get_ascent (self->item_font);
  int descent = grub_font_get_descent (self->item_font);
  int item_height = self->item_height;

  int total_num_items = self->view->menu->size;
  int num_shown_items = get_num_shown_items (self);
  grub_gfxmenu_box_t box = self->menu_box;
  int width = self->bounds.width;
  int height = self->bounds.height;

  int box_left_pad = box->get_left_pad (box);
  int box_top_pad = box->get_top_pad (box);
  int box_right_pad = box->get_right_pad (box);
  int box_bottom_pad = box->get_bottom_pad (box);

  box->set_content_size (box,
                         width - box_left_pad - box_right_pad,
                         height - box_top_pad - box_bottom_pad);

  box->draw (box, 0, 0);

  make_selected_item_visible (self);

  int drawing_scrollbar = (self->draw_scrollbar
                           && (num_shown_items < total_num_items)
                           && check_scrollbar (self));

  int scrollbar_h_space = drawing_scrollbar ? self->scrollbar_width : 0;

  int item_top = box_top_pad + boxpad;
  int item_left = box_left_pad + boxpad;
  int menu_index;
  int visible_index;

  for (visible_index = 0, menu_index = self->first_shown_index;
       visible_index < num_shown_items && menu_index < total_num_items;
       visible_index++, menu_index++)
    {
      int is_selected = (menu_index == self->view->selected);

      if (is_selected)
        {
          grub_gfxmenu_box_t selbox = self->selected_item_box;
          int sel_leftpad = selbox->get_left_pad (selbox);
          int sel_toppad = selbox->get_top_pad (selbox);
          selbox->set_content_size (selbox,
                                    (width - 2 * boxpad
                                     - box_left_pad - box_right_pad
                                     - scrollbar_h_space),
                                    item_height);
          selbox->draw (selbox,
                        item_left - sel_leftpad,
                        item_top - sel_toppad);
        }

      struct grub_video_bitmap *icon;
      if ((icon = get_item_icon (self, menu_index)) != 0)
        grub_video_blit_bitmap (icon, GRUB_VIDEO_BLIT_BLEND,
                                item_left,
                                item_top + (item_height - self->icon_height) / 2,
                                0, 0, self->icon_width, self->icon_height);

      const char *item_title =
        grub_menu_get_entry (self->view->menu, menu_index)->title;
      grub_font_t font =
        (is_selected && self->selected_item_font
         ? self->selected_item_font
         : self->item_font);
      grub_gui_color_t text_color =
        ((is_selected && self->selected_item_color_set)
         ? self->selected_item_color
         : self->item_color);
      grub_font_draw_string (item_title,
                             font,
                             grub_gui_map_color (text_color),
                             item_left + self->icon_width + icon_text_space,
                             (item_top + (item_height - (ascent + descent))
                              / 2 + ascent));

      item_top += item_height + item_vspace;
    }

  if (drawing_scrollbar)
    draw_scrollbar (self,
                    self->first_shown_index, num_shown_items,
                    0, total_num_items,
                    width - box_right_pad + self->scrollbar_width,
                    box_top_pad + boxpad,
                    height - box_top_pad - box_bottom_pad);
}

static void
list_paint (void *vself, const grub_video_rect_t *region)
{
  list_impl_t self = vself;
  grub_video_rect_t vpsave;

  if (! self->visible)
    return;
  if (!grub_video_have_common_points (region, &self->bounds))
    return;

  check_boxes (self);

  grub_gui_set_viewport (&self->bounds, &vpsave);
  draw_menu (self);
  grub_gui_restore_viewport (&vpsave);
}

static void
list_set_parent (void *vself, grub_gui_container_t parent)
{
  list_impl_t self = vself;
  self->parent = parent;
}

static grub_gui_container_t
list_get_parent (void *vself)
{
  list_impl_t self = vself;
  return self->parent;
}

static void
list_set_bounds (void *vself, const grub_video_rect_t *bounds)
{
  list_impl_t self = vself;
  self->bounds = *bounds;
}

static void
list_get_bounds (void *vself, grub_video_rect_t *bounds)
{
  list_impl_t self = vself;
  *bounds = self->bounds;
}

static void
list_get_minimal_size (void *vself, unsigned *width, unsigned *height)
{
  list_impl_t self = vself;

  if (check_boxes (self))
    {
      int boxpad = self->item_padding;
      int item_vspace = self->item_spacing;
      int item_height = self->item_height;
      int num_items = 3;

      grub_gfxmenu_box_t box = self->menu_box;
      int box_left_pad = box->get_left_pad (box);
      int box_top_pad = box->get_top_pad (box);
      int box_right_pad = box->get_right_pad (box);
      int box_bottom_pad = box->get_bottom_pad (box);
      unsigned width_s;
      
      *width = grub_font_get_string_width (self->item_font, "Typical OS");
      width_s = grub_font_get_string_width (self->selected_item_font,
					    "Typical OS");
      if (*width < width_s)
	*width = width_s;

      *width += 2 * boxpad + box_left_pad + box_right_pad;

      /* Set the menu box height to fit the items.  */
      *height = (item_height * num_items
                 + item_vspace * (num_items - 1)
                 + 2 * boxpad
                 + box_top_pad + box_bottom_pad);
    }
  else
    {
      *width = 0;
      *height = 0;
    }
}

static grub_err_t
list_set_property (void *vself, const char *name, const char *value)
{
  list_impl_t self = vself;
  if (grub_strcmp (name, "item_font") == 0)
    {
      self->item_font = grub_font_get (value);
    }
  else if (grub_strcmp (name, "selected_item_font") == 0)
    {
      if (! value || grub_strcmp (value, "inherit") == 0)
        self->selected_item_font = 0;
      else
        self->selected_item_font = grub_font_get (value);
    }
  else if (grub_strcmp (name, "item_color") == 0)
    {
      grub_gui_parse_color (value, &self->item_color);
    }
  else if (grub_strcmp (name, "selected_item_color") == 0)
    {
      if (! value || grub_strcmp (value, "inherit") == 0)
        {
          self->selected_item_color_set = 0;
        }
      else
        {
          if (grub_gui_parse_color (value, &self->selected_item_color)
              == GRUB_ERR_NONE)
            self->selected_item_color_set = 1;
        }
    }
  else if (grub_strcmp (name, "icon_width") == 0)
    {
      self->icon_width = grub_strtol (value, 0, 10);
      grub_gfxmenu_icon_manager_set_icon_size (self->icon_manager,
                                               self->icon_width,
                                               self->icon_height);
    }
  else if (grub_strcmp (name, "icon_height") == 0)
    {
      self->icon_height = grub_strtol (value, 0, 10);
      grub_gfxmenu_icon_manager_set_icon_size (self->icon_manager,
                                               self->icon_width,
                                               self->icon_height);
    }
  else if (grub_strcmp (name, "item_height") == 0)
    {
      self->item_height = grub_strtol (value, 0, 10);
    }
  else if (grub_strcmp (name, "item_padding") == 0)
    {
      self->item_padding = grub_strtol (value, 0, 10);
    }
  else if (grub_strcmp (name, "item_icon_space") == 0)
    {
      self->item_icon_space = grub_strtol (value, 0, 10);
    }
  else if (grub_strcmp (name, "item_spacing") == 0)
    {
      self->item_spacing = grub_strtol (value, 0, 10);
    }
  else if (grub_strcmp (name, "visible") == 0)
    {
      self->visible = grub_strcmp (value, "false") != 0;
    }
  else if (grub_strcmp (name, "menu_pixmap_style") == 0)
    {
      self->need_to_recreate_boxes = 1;
      grub_free (self->menu_box_pattern);
      self->menu_box_pattern = value ? grub_strdup (value) : 0;
    }
  else if (grub_strcmp (name, "selected_item_pixmap_style") == 0)
    {
      self->need_to_recreate_boxes = 1;
      grub_free (self->selected_item_box_pattern);
      self->selected_item_box_pattern = value ? grub_strdup (value) : 0;
    }
  else if (grub_strcmp (name, "scrollbar_frame") == 0)
    {
      self->need_to_recreate_scrollbar = 1;
      grub_free (self->scrollbar_frame_pattern);
      self->scrollbar_frame_pattern = value ? grub_strdup (value) : 0;
    }
  else if (grub_strcmp (name, "scrollbar_thumb") == 0)
    {
      self->need_to_recreate_scrollbar = 1;
      grub_free (self->scrollbar_thumb_pattern);
      self->scrollbar_thumb_pattern = value ? grub_strdup (value) : 0;
    }
  else if (grub_strcmp (name, "scrollbar_width") == 0)
    {
      self->scrollbar_width = grub_strtol (value, 0, 10);
    }
  else if (grub_strcmp (name, "scrollbar") == 0)
    {
      self->draw_scrollbar = grub_strcmp (value, "false") != 0;
    }
  else if (grub_strcmp (name, "theme_dir") == 0)
    {
      self->need_to_recreate_boxes = 1;
      grub_free (self->theme_dir);
      self->theme_dir = value ? grub_strdup (value) : 0;
    }
  else if (grub_strcmp (name, "id") == 0)
    {
      grub_free (self->id);
      if (value)
        self->id = grub_strdup (value);
      else
        self->id = 0;
    }
  return grub_errno;
}

/* Set necessary information that the gfxmenu view provides.  */
static void
list_set_view_info (void *vself,
                    grub_gfxmenu_view_t view)
{
  list_impl_t self = vself;
  grub_gfxmenu_icon_manager_set_theme_path (self->icon_manager,
					    view->theme_path);
  self->view = view;
}

static struct grub_gui_component_ops list_comp_ops =
  {
    .destroy = list_destroy,
    .get_id = list_get_id,
    .is_instance = list_is_instance,
    .paint = list_paint,
    .set_parent = list_set_parent,
    .get_parent = list_get_parent,
    .set_bounds = list_set_bounds,
    .get_bounds = list_get_bounds,
    .get_minimal_size = list_get_minimal_size,
    .set_property = list_set_property
  };

static struct grub_gui_list_ops list_ops =
{
  .set_view_info = list_set_view_info
};

grub_gui_component_t
grub_gui_list_new (void)
{
  list_impl_t self;
  grub_font_t default_font;
  grub_gui_color_t default_fg_color;
  grub_gui_color_t default_bg_color;

  self = grub_zalloc (sizeof (*self));
  if (! self)
    return 0;

  self->list.ops = &list_ops;
  self->list.component.ops = &list_comp_ops;

  self->visible = 1;

  default_font = grub_font_get ("Helvetica 12");
  default_fg_color = grub_gui_color_rgb (0, 0, 0);
  default_bg_color = grub_gui_color_rgb (255, 255, 255);

  self->icon_width = 32;
  self->icon_height = 32;
  self->item_height = 42;
  self->item_padding = 14;
  self->item_icon_space = 4;
  self->item_spacing = 16;
  self->item_font = default_font;
  self->selected_item_font = 0;    /* Default to using the item_font.  */
  self->item_color = default_fg_color;
  self->selected_item_color_set = 0;  /* Default to using the item_color.  */
  self->selected_item_color = default_fg_color;

  self->draw_scrollbar = 1;
  self->need_to_recreate_scrollbar = 1;
  self->scrollbar_frame = 0;
  self->scrollbar_thumb = 0;
  self->scrollbar_frame_pattern = 0;
  self->scrollbar_thumb_pattern = 0;
  self->scrollbar_width = 16;

  self->first_shown_index = 0;

  self->need_to_recreate_boxes = 0;
  self->theme_dir = 0;
  self->menu_box_pattern = 0;
  self->selected_item_box_pattern = 0;
  self->menu_box = grub_gfxmenu_create_box (0, 0);
  self->selected_item_box = grub_gfxmenu_create_box (0, 0);

  self->icon_manager = grub_gfxmenu_icon_manager_new ();
  if (! self->icon_manager)
    {
      self->list.component.ops->destroy (self);
      return 0;
    }
  grub_gfxmenu_icon_manager_set_icon_size (self->icon_manager,
                                           self->icon_width,
                                           self->icon_height);
  return (grub_gui_component_t) self;
}<|MERGE_RESOLUTION|>--- conflicted
+++ resolved
@@ -90,14 +90,6 @@
 static int
 get_num_shown_items (list_impl_t self)
 {
-<<<<<<< HEAD
-  int n = self->view->menu->size;
-  if (self->min_items_shown != -1 && n < self->min_items_shown)
-    n = self->min_items_shown;
-  if (self->max_items_shown != -1 && n > self->max_items_shown)
-    n = self->max_items_shown;
-  return n;
-=======
   int boxpad = self->item_padding;
   int item_vspace = self->item_spacing;
   int item_height = self->item_height;
@@ -108,7 +100,6 @@
       
   return (self->bounds.height + item_vspace - 2 * boxpad
 	  - box_top_pad - box_bottom_pad) / (item_height + item_vspace);
->>>>>>> be42af38
 }
 
 static int
