--- conflicted
+++ resolved
@@ -77,11 +77,9 @@
 int
 grub_getkey (void)
 {
-<<<<<<< HEAD
+  grub_term_input_t term;
+
   grub_refresh ();
-  return (grub_cur_term_input->getkey) ();
-=======
-  grub_term_input_t term;
 
   while (1)
     {
@@ -94,7 +92,6 @@
 
       grub_cpu_idle ();
     }
->>>>>>> d75d75d9
 }
 
 int
